/*
 * Copyright (C) 2008 Oracle.  All rights reserved.
 *
 * This program is free software; you can redistribute it and/or
 * modify it under the terms of the GNU General Public
 * License v2 as published by the Free Software Foundation.
 *
 * This program is distributed in the hope that it will be useful,
 * but WITHOUT ANY WARRANTY; without even the implied warranty of
 * MERCHANTABILITY or FITNESS FOR A PARTICULAR PURPOSE.  See the GNU
 * General Public License for more details.
 *
 * You should have received a copy of the GNU General Public
 * License along with this program; if not, write to the
 * Free Software Foundation, Inc., 59 Temple Place - Suite 330,
 * Boston, MA 021110-1307, USA.
 */

#include <linux/kernel.h>
#include <linux/bio.h>
#include <linux/buffer_head.h>
#include <linux/file.h>
#include <linux/fs.h>
#include <linux/pagemap.h>
#include <linux/highmem.h>
#include <linux/time.h>
#include <linux/init.h>
#include <linux/string.h>
#include <linux/backing-dev.h>
#include <linux/mpage.h>
#include <linux/swap.h>
#include <linux/writeback.h>
#include <linux/bit_spinlock.h>
#include <linux/slab.h>
#include <linux/sched/mm.h>
#include "ctree.h"
#include "disk-io.h"
#include "transaction.h"
#include "btrfs_inode.h"
#include "volumes.h"
#include "ordered-data.h"
#include "compression.h"
#include "extent_io.h"
#include "extent_map.h"

static int btrfs_decompress_bio(struct compressed_bio *cb);

static inline int compressed_bio_size(struct btrfs_fs_info *fs_info,
				      unsigned long disk_size)
{
	u16 csum_size = btrfs_super_csum_size(fs_info->super_copy);

	return sizeof(struct compressed_bio) +
		(DIV_ROUND_UP(disk_size, fs_info->sectorsize)) * csum_size;
}

static int check_compressed_csum(struct btrfs_inode *inode,
				 struct compressed_bio *cb,
				 u64 disk_start)
{
	int ret;
	struct page *page;
	unsigned long i;
	char *kaddr;
	u32 csum;
	u32 *cb_sum = &cb->sums;

	if (inode->flags & BTRFS_INODE_NODATASUM)
		return 0;

	for (i = 0; i < cb->nr_pages; i++) {
		page = cb->compressed_pages[i];
		csum = ~(u32)0;

		kaddr = kmap_atomic(page);
		csum = btrfs_csum_data(kaddr, csum, PAGE_SIZE);
		btrfs_csum_final(csum, (u8 *)&csum);
		kunmap_atomic(kaddr);

		if (csum != *cb_sum) {
			btrfs_print_data_csum_error(inode, disk_start, csum,
					*cb_sum, cb->mirror_num);
			ret = -EIO;
			goto fail;
		}
		cb_sum++;

	}
	ret = 0;
fail:
	return ret;
}

/* when we finish reading compressed pages from the disk, we
 * decompress them and then run the bio end_io routines on the
 * decompressed pages (in the inode address space).
 *
 * This allows the checksumming and other IO error handling routines
 * to work normally
 *
 * The compressed pages are freed here, and it must be run
 * in process context
 */
static void end_compressed_bio_read(struct bio *bio)
{
	struct compressed_bio *cb = bio->bi_private;
	struct inode *inode;
	struct page *page;
	unsigned long index;
	int ret;

	if (bio->bi_status)
		cb->errors = 1;

	/* if there are more bios still pending for this compressed
	 * extent, just exit
	 */
	if (!refcount_dec_and_test(&cb->pending_bios))
		goto out;

	inode = cb->inode;
	ret = check_compressed_csum(BTRFS_I(inode), cb,
				    (u64)bio->bi_iter.bi_sector << 9);
	if (ret)
		goto csum_failed;

	/* ok, we're the last bio for this extent, lets start
	 * the decompression.
	 */
	ret = btrfs_decompress_bio(cb);

csum_failed:
	if (ret)
		cb->errors = 1;

	/* release the compressed pages */
	index = 0;
	for (index = 0; index < cb->nr_pages; index++) {
		page = cb->compressed_pages[index];
		page->mapping = NULL;
		put_page(page);
	}

	/* do io completion on the original bio */
	if (cb->errors) {
		bio_io_error(cb->orig_bio);
	} else {
		int i;
		struct bio_vec *bvec;

		/*
		 * we have verified the checksum already, set page
		 * checked so the end_io handlers know about it
		 */
		bio_for_each_segment_all(bvec, cb->orig_bio, i)
			SetPageChecked(bvec->bv_page);

		bio_endio(cb->orig_bio);
	}

	/* finally free the cb struct */
	kfree(cb->compressed_pages);
	kfree(cb);
out:
	bio_put(bio);
}

/*
 * Clear the writeback bits on all of the file
 * pages for a compressed write
 */
static noinline void end_compressed_writeback(struct inode *inode,
					      const struct compressed_bio *cb)
{
	unsigned long index = cb->start >> PAGE_SHIFT;
	unsigned long end_index = (cb->start + cb->len - 1) >> PAGE_SHIFT;
	struct page *pages[16];
	unsigned long nr_pages = end_index - index + 1;
	int i;
	int ret;

	if (cb->errors)
		mapping_set_error(inode->i_mapping, -EIO);

	while (nr_pages > 0) {
		ret = find_get_pages_contig(inode->i_mapping, index,
				     min_t(unsigned long,
				     nr_pages, ARRAY_SIZE(pages)), pages);
		if (ret == 0) {
			nr_pages -= 1;
			index += 1;
			continue;
		}
		for (i = 0; i < ret; i++) {
			if (cb->errors)
				SetPageError(pages[i]);
			end_page_writeback(pages[i]);
			put_page(pages[i]);
		}
		nr_pages -= ret;
		index += ret;
	}
	/* the inode may be gone now */
}

/*
 * do the cleanup once all the compressed pages hit the disk.
 * This will clear writeback on the file pages and free the compressed
 * pages.
 *
 * This also calls the writeback end hooks for the file pages so that
 * metadata and checksums can be updated in the file.
 */
static void end_compressed_bio_write(struct bio *bio)
{
	struct extent_io_tree *tree;
	struct compressed_bio *cb = bio->bi_private;
	struct inode *inode;
	struct page *page;
	unsigned long index;

	if (bio->bi_status)
		cb->errors = 1;

	/* if there are more bios still pending for this compressed
	 * extent, just exit
	 */
	if (!refcount_dec_and_test(&cb->pending_bios))
		goto out;

	/* ok, we're the last bio for this extent, step one is to
	 * call back into the FS and do all the end_io operations
	 */
	inode = cb->inode;
	tree = &BTRFS_I(inode)->io_tree;
	cb->compressed_pages[0]->mapping = cb->inode->i_mapping;
	tree->ops->writepage_end_io_hook(cb->compressed_pages[0],
					 cb->start,
					 cb->start + cb->len - 1,
					 NULL,
					 bio->bi_status ? 0 : 1);
	cb->compressed_pages[0]->mapping = NULL;

	end_compressed_writeback(inode, cb);
	/* note, our inode could be gone now */

	/*
	 * release the compressed pages, these came from alloc_page and
	 * are not attached to the inode at all
	 */
	index = 0;
	for (index = 0; index < cb->nr_pages; index++) {
		page = cb->compressed_pages[index];
		page->mapping = NULL;
		put_page(page);
	}

	/* finally free the cb struct */
	kfree(cb->compressed_pages);
	kfree(cb);
out:
	bio_put(bio);
}

/*
 * worker function to build and submit bios for previously compressed pages.
 * The corresponding pages in the inode should be marked for writeback
 * and the compressed pages should have a reference on them for dropping
 * when the IO is complete.
 *
 * This also checksums the file bytes and gets things ready for
 * the end io hooks.
 */
blk_status_t btrfs_submit_compressed_write(struct inode *inode, u64 start,
				 unsigned long len, u64 disk_start,
				 unsigned long compressed_len,
				 struct page **compressed_pages,
				 unsigned long nr_pages)
{
	struct btrfs_fs_info *fs_info = btrfs_sb(inode->i_sb);
	struct bio *bio = NULL;
	struct compressed_bio *cb;
	unsigned long bytes_left;
	struct extent_io_tree *io_tree = &BTRFS_I(inode)->io_tree;
	int pg_index = 0;
	struct page *page;
	u64 first_byte = disk_start;
	struct block_device *bdev;
	blk_status_t ret;
	int skip_sum = BTRFS_I(inode)->flags & BTRFS_INODE_NODATASUM;

	WARN_ON(start & ((u64)PAGE_SIZE - 1));
	cb = kmalloc(compressed_bio_size(fs_info, compressed_len), GFP_NOFS);
	if (!cb)
		return BLK_STS_RESOURCE;
	refcount_set(&cb->pending_bios, 0);
	cb->errors = 0;
	cb->inode = inode;
	cb->start = start;
	cb->len = len;
	cb->mirror_num = 0;
	cb->compressed_pages = compressed_pages;
	cb->compressed_len = compressed_len;
	cb->orig_bio = NULL;
	cb->nr_pages = nr_pages;

	bdev = fs_info->fs_devices->latest_bdev;

<<<<<<< HEAD
	bio = compressed_bio_alloc(bdev, first_byte, GFP_NOFS);
	if (!bio) {
		kfree(cb);
		return BLK_STS_RESOURCE;
	}
=======
	bio = btrfs_bio_alloc(bdev, first_byte);
>>>>>>> 848c23b7
	bio_set_op_attrs(bio, REQ_OP_WRITE, 0);
	bio->bi_private = cb;
	bio->bi_end_io = end_compressed_bio_write;
	refcount_set(&cb->pending_bios, 1);

	/* create and submit bios for the compressed pages */
	bytes_left = compressed_len;
	for (pg_index = 0; pg_index < cb->nr_pages; pg_index++) {
		int submit = 0;

		page = compressed_pages[pg_index];
		page->mapping = inode->i_mapping;
		if (bio->bi_iter.bi_size)
			submit = io_tree->ops->merge_bio_hook(page, 0,
							   PAGE_SIZE,
							   bio, 0);

		page->mapping = NULL;
		if (submit || bio_add_page(bio, page, PAGE_SIZE, 0) <
		    PAGE_SIZE) {
			bio_get(bio);

			/*
			 * inc the count before we submit the bio so
			 * we know the end IO handler won't happen before
			 * we inc the count.  Otherwise, the cb might get
			 * freed before we're done setting it up
			 */
			refcount_inc(&cb->pending_bios);
			ret = btrfs_bio_wq_end_io(fs_info, bio,
						  BTRFS_WQ_ENDIO_DATA);
			BUG_ON(ret); /* -ENOMEM */

			if (!skip_sum) {
				ret = btrfs_csum_one_bio(inode, bio, start, 1);
				BUG_ON(ret); /* -ENOMEM */
			}

			ret = btrfs_map_bio(fs_info, bio, 0, 1);
			if (ret) {
				bio->bi_status = ret;
				bio_endio(bio);
			}

			bio_put(bio);

			bio = btrfs_bio_alloc(bdev, first_byte);
			bio_set_op_attrs(bio, REQ_OP_WRITE, 0);
			bio->bi_private = cb;
			bio->bi_end_io = end_compressed_bio_write;
			bio_add_page(bio, page, PAGE_SIZE, 0);
		}
		if (bytes_left < PAGE_SIZE) {
			btrfs_info(fs_info,
					"bytes left %lu compress len %lu nr %lu",
			       bytes_left, cb->compressed_len, cb->nr_pages);
		}
		bytes_left -= PAGE_SIZE;
		first_byte += PAGE_SIZE;
		cond_resched();
	}
	bio_get(bio);

	ret = btrfs_bio_wq_end_io(fs_info, bio, BTRFS_WQ_ENDIO_DATA);
	BUG_ON(ret); /* -ENOMEM */

	if (!skip_sum) {
		ret = btrfs_csum_one_bio(inode, bio, start, 1);
		BUG_ON(ret); /* -ENOMEM */
	}

	ret = btrfs_map_bio(fs_info, bio, 0, 1);
	if (ret) {
		bio->bi_status = ret;
		bio_endio(bio);
	}

	bio_put(bio);
	return 0;
}

static u64 bio_end_offset(struct bio *bio)
{
	struct bio_vec *last = &bio->bi_io_vec[bio->bi_vcnt - 1];

	return page_offset(last->bv_page) + last->bv_len + last->bv_offset;
}

static noinline int add_ra_bio_pages(struct inode *inode,
				     u64 compressed_end,
				     struct compressed_bio *cb)
{
	unsigned long end_index;
	unsigned long pg_index;
	u64 last_offset;
	u64 isize = i_size_read(inode);
	int ret;
	struct page *page;
	unsigned long nr_pages = 0;
	struct extent_map *em;
	struct address_space *mapping = inode->i_mapping;
	struct extent_map_tree *em_tree;
	struct extent_io_tree *tree;
	u64 end;
	int misses = 0;

	last_offset = bio_end_offset(cb->orig_bio);
	em_tree = &BTRFS_I(inode)->extent_tree;
	tree = &BTRFS_I(inode)->io_tree;

	if (isize == 0)
		return 0;

	end_index = (i_size_read(inode) - 1) >> PAGE_SHIFT;

	while (last_offset < compressed_end) {
		pg_index = last_offset >> PAGE_SHIFT;

		if (pg_index > end_index)
			break;

		rcu_read_lock();
		page = radix_tree_lookup(&mapping->page_tree, pg_index);
		rcu_read_unlock();
		if (page && !radix_tree_exceptional_entry(page)) {
			misses++;
			if (misses > 4)
				break;
			goto next;
		}

		page = __page_cache_alloc(mapping_gfp_constraint(mapping,
								 ~__GFP_FS));
		if (!page)
			break;

		if (add_to_page_cache_lru(page, mapping, pg_index, GFP_NOFS)) {
			put_page(page);
			goto next;
		}

		end = last_offset + PAGE_SIZE - 1;
		/*
		 * at this point, we have a locked page in the page cache
		 * for these bytes in the file.  But, we have to make
		 * sure they map to this compressed extent on disk.
		 */
		set_page_extent_mapped(page);
		lock_extent(tree, last_offset, end);
		read_lock(&em_tree->lock);
		em = lookup_extent_mapping(em_tree, last_offset,
					   PAGE_SIZE);
		read_unlock(&em_tree->lock);

		if (!em || last_offset < em->start ||
		    (last_offset + PAGE_SIZE > extent_map_end(em)) ||
		    (em->block_start >> 9) != cb->orig_bio->bi_iter.bi_sector) {
			free_extent_map(em);
			unlock_extent(tree, last_offset, end);
			unlock_page(page);
			put_page(page);
			break;
		}
		free_extent_map(em);

		if (page->index == end_index) {
			char *userpage;
			size_t zero_offset = isize & (PAGE_SIZE - 1);

			if (zero_offset) {
				int zeros;
				zeros = PAGE_SIZE - zero_offset;
				userpage = kmap_atomic(page);
				memset(userpage + zero_offset, 0, zeros);
				flush_dcache_page(page);
				kunmap_atomic(userpage);
			}
		}

		ret = bio_add_page(cb->orig_bio, page,
				   PAGE_SIZE, 0);

		if (ret == PAGE_SIZE) {
			nr_pages++;
			put_page(page);
		} else {
			unlock_extent(tree, last_offset, end);
			unlock_page(page);
			put_page(page);
			break;
		}
next:
		last_offset += PAGE_SIZE;
	}
	return 0;
}

/*
 * for a compressed read, the bio we get passed has all the inode pages
 * in it.  We don't actually do IO on those pages but allocate new ones
 * to hold the compressed pages on disk.
 *
 * bio->bi_iter.bi_sector points to the compressed extent on disk
 * bio->bi_io_vec points to all of the inode pages
 *
 * After the compressed pages are read, we copy the bytes into the
 * bio we were passed and then call the bio end_io calls
 */
blk_status_t btrfs_submit_compressed_read(struct inode *inode, struct bio *bio,
				 int mirror_num, unsigned long bio_flags)
{
	struct btrfs_fs_info *fs_info = btrfs_sb(inode->i_sb);
	struct extent_io_tree *tree;
	struct extent_map_tree *em_tree;
	struct compressed_bio *cb;
	unsigned long compressed_len;
	unsigned long nr_pages;
	unsigned long pg_index;
	struct page *page;
	struct block_device *bdev;
	struct bio *comp_bio;
	u64 cur_disk_byte = (u64)bio->bi_iter.bi_sector << 9;
	u64 em_len;
	u64 em_start;
	struct extent_map *em;
	blk_status_t ret = BLK_STS_RESOURCE;
	int faili = 0;
	u32 *sums;

	tree = &BTRFS_I(inode)->io_tree;
	em_tree = &BTRFS_I(inode)->extent_tree;

	/* we need the actual starting offset of this extent in the file */
	read_lock(&em_tree->lock);
	em = lookup_extent_mapping(em_tree,
				   page_offset(bio->bi_io_vec->bv_page),
				   PAGE_SIZE);
	read_unlock(&em_tree->lock);
	if (!em)
		return BLK_STS_IOERR;

	compressed_len = em->block_len;
	cb = kmalloc(compressed_bio_size(fs_info, compressed_len), GFP_NOFS);
	if (!cb)
		goto out;

	refcount_set(&cb->pending_bios, 0);
	cb->errors = 0;
	cb->inode = inode;
	cb->mirror_num = mirror_num;
	sums = &cb->sums;

	cb->start = em->orig_start;
	em_len = em->len;
	em_start = em->start;

	free_extent_map(em);
	em = NULL;

	cb->len = bio->bi_iter.bi_size;
	cb->compressed_len = compressed_len;
	cb->compress_type = extent_compress_type(bio_flags);
	cb->orig_bio = bio;

	nr_pages = DIV_ROUND_UP(compressed_len, PAGE_SIZE);
	cb->compressed_pages = kcalloc(nr_pages, sizeof(struct page *),
				       GFP_NOFS);
	if (!cb->compressed_pages)
		goto fail1;

	bdev = fs_info->fs_devices->latest_bdev;

	for (pg_index = 0; pg_index < nr_pages; pg_index++) {
		cb->compressed_pages[pg_index] = alloc_page(GFP_NOFS |
							      __GFP_HIGHMEM);
		if (!cb->compressed_pages[pg_index]) {
			faili = pg_index - 1;
			ret = BLK_STS_RESOURCE;
			goto fail2;
		}
	}
	faili = nr_pages - 1;
	cb->nr_pages = nr_pages;

	add_ra_bio_pages(inode, em_start + em_len, cb);

	/* include any pages we added in add_ra-bio_pages */
	cb->len = bio->bi_iter.bi_size;

	comp_bio = btrfs_bio_alloc(bdev, cur_disk_byte);
	bio_set_op_attrs (comp_bio, REQ_OP_READ, 0);
	comp_bio->bi_private = cb;
	comp_bio->bi_end_io = end_compressed_bio_read;
	refcount_set(&cb->pending_bios, 1);

	for (pg_index = 0; pg_index < nr_pages; pg_index++) {
		int submit = 0;

		page = cb->compressed_pages[pg_index];
		page->mapping = inode->i_mapping;
		page->index = em_start >> PAGE_SHIFT;

		if (comp_bio->bi_iter.bi_size)
			submit = tree->ops->merge_bio_hook(page, 0,
							PAGE_SIZE,
							comp_bio, 0);

		page->mapping = NULL;
		if (submit || bio_add_page(comp_bio, page, PAGE_SIZE, 0) <
		    PAGE_SIZE) {
			bio_get(comp_bio);

			ret = btrfs_bio_wq_end_io(fs_info, comp_bio,
						  BTRFS_WQ_ENDIO_DATA);
			BUG_ON(ret); /* -ENOMEM */

			/*
			 * inc the count before we submit the bio so
			 * we know the end IO handler won't happen before
			 * we inc the count.  Otherwise, the cb might get
			 * freed before we're done setting it up
			 */
			refcount_inc(&cb->pending_bios);

			if (!(BTRFS_I(inode)->flags & BTRFS_INODE_NODATASUM)) {
				ret = btrfs_lookup_bio_sums(inode, comp_bio,
							    sums);
				BUG_ON(ret); /* -ENOMEM */
			}
			sums += DIV_ROUND_UP(comp_bio->bi_iter.bi_size,
					     fs_info->sectorsize);

			ret = btrfs_map_bio(fs_info, comp_bio, mirror_num, 0);
			if (ret) {
				comp_bio->bi_status = ret;
				bio_endio(comp_bio);
			}

			bio_put(comp_bio);

			comp_bio = btrfs_bio_alloc(bdev, cur_disk_byte);
			bio_set_op_attrs(comp_bio, REQ_OP_READ, 0);
			comp_bio->bi_private = cb;
			comp_bio->bi_end_io = end_compressed_bio_read;

			bio_add_page(comp_bio, page, PAGE_SIZE, 0);
		}
		cur_disk_byte += PAGE_SIZE;
	}
	bio_get(comp_bio);

	ret = btrfs_bio_wq_end_io(fs_info, comp_bio, BTRFS_WQ_ENDIO_DATA);
	BUG_ON(ret); /* -ENOMEM */

	if (!(BTRFS_I(inode)->flags & BTRFS_INODE_NODATASUM)) {
		ret = btrfs_lookup_bio_sums(inode, comp_bio, sums);
		BUG_ON(ret); /* -ENOMEM */
	}

	ret = btrfs_map_bio(fs_info, comp_bio, mirror_num, 0);
	if (ret) {
		comp_bio->bi_status = ret;
		bio_endio(comp_bio);
	}

	bio_put(comp_bio);
	return 0;

fail2:
	while (faili >= 0) {
		__free_page(cb->compressed_pages[faili]);
		faili--;
	}

	kfree(cb->compressed_pages);
fail1:
	kfree(cb);
out:
	free_extent_map(em);
	return ret;
}

static struct {
	struct list_head idle_ws;
	spinlock_t ws_lock;
	/* Number of free workspaces */
	int free_ws;
	/* Total number of allocated workspaces */
	atomic_t total_ws;
	/* Waiters for a free workspace */
	wait_queue_head_t ws_wait;
} btrfs_comp_ws[BTRFS_COMPRESS_TYPES];

static const struct btrfs_compress_op * const btrfs_compress_op[] = {
	&btrfs_zlib_compress,
	&btrfs_lzo_compress,
};

void __init btrfs_init_compress(void)
{
	int i;

	for (i = 0; i < BTRFS_COMPRESS_TYPES; i++) {
		struct list_head *workspace;

		INIT_LIST_HEAD(&btrfs_comp_ws[i].idle_ws);
		spin_lock_init(&btrfs_comp_ws[i].ws_lock);
		atomic_set(&btrfs_comp_ws[i].total_ws, 0);
		init_waitqueue_head(&btrfs_comp_ws[i].ws_wait);

		/*
		 * Preallocate one workspace for each compression type so
		 * we can guarantee forward progress in the worst case
		 */
		workspace = btrfs_compress_op[i]->alloc_workspace();
		if (IS_ERR(workspace)) {
			pr_warn("BTRFS: cannot preallocate compression workspace, will try later\n");
		} else {
			atomic_set(&btrfs_comp_ws[i].total_ws, 1);
			btrfs_comp_ws[i].free_ws = 1;
			list_add(workspace, &btrfs_comp_ws[i].idle_ws);
		}
	}
}

/*
 * This finds an available workspace or allocates a new one.
 * If it's not possible to allocate a new one, waits until there's one.
 * Preallocation makes a forward progress guarantees and we do not return
 * errors.
 */
static struct list_head *find_workspace(int type)
{
	struct list_head *workspace;
	int cpus = num_online_cpus();
	int idx = type - 1;
	unsigned nofs_flag;

	struct list_head *idle_ws	= &btrfs_comp_ws[idx].idle_ws;
	spinlock_t *ws_lock		= &btrfs_comp_ws[idx].ws_lock;
	atomic_t *total_ws		= &btrfs_comp_ws[idx].total_ws;
	wait_queue_head_t *ws_wait	= &btrfs_comp_ws[idx].ws_wait;
	int *free_ws			= &btrfs_comp_ws[idx].free_ws;
again:
	spin_lock(ws_lock);
	if (!list_empty(idle_ws)) {
		workspace = idle_ws->next;
		list_del(workspace);
		(*free_ws)--;
		spin_unlock(ws_lock);
		return workspace;

	}
	if (atomic_read(total_ws) > cpus) {
		DEFINE_WAIT(wait);

		spin_unlock(ws_lock);
		prepare_to_wait(ws_wait, &wait, TASK_UNINTERRUPTIBLE);
		if (atomic_read(total_ws) > cpus && !*free_ws)
			schedule();
		finish_wait(ws_wait, &wait);
		goto again;
	}
	atomic_inc(total_ws);
	spin_unlock(ws_lock);

	/*
	 * Allocation helpers call vmalloc that can't use GFP_NOFS, so we have
	 * to turn it off here because we might get called from the restricted
	 * context of btrfs_compress_bio/btrfs_compress_pages
	 */
	nofs_flag = memalloc_nofs_save();
	workspace = btrfs_compress_op[idx]->alloc_workspace();
	memalloc_nofs_restore(nofs_flag);

	if (IS_ERR(workspace)) {
		atomic_dec(total_ws);
		wake_up(ws_wait);

		/*
		 * Do not return the error but go back to waiting. There's a
		 * workspace preallocated for each type and the compression
		 * time is bounded so we get to a workspace eventually. This
		 * makes our caller's life easier.
		 *
		 * To prevent silent and low-probability deadlocks (when the
		 * initial preallocation fails), check if there are any
		 * workspaces at all.
		 */
		if (atomic_read(total_ws) == 0) {
			static DEFINE_RATELIMIT_STATE(_rs,
					/* once per minute */ 60 * HZ,
					/* no burst */ 1);

			if (__ratelimit(&_rs)) {
				pr_warn("BTRFS: no compression workspaces, low memory, retrying\n");
			}
		}
		goto again;
	}
	return workspace;
}

/*
 * put a workspace struct back on the list or free it if we have enough
 * idle ones sitting around
 */
static void free_workspace(int type, struct list_head *workspace)
{
	int idx = type - 1;
	struct list_head *idle_ws	= &btrfs_comp_ws[idx].idle_ws;
	spinlock_t *ws_lock		= &btrfs_comp_ws[idx].ws_lock;
	atomic_t *total_ws		= &btrfs_comp_ws[idx].total_ws;
	wait_queue_head_t *ws_wait	= &btrfs_comp_ws[idx].ws_wait;
	int *free_ws			= &btrfs_comp_ws[idx].free_ws;

	spin_lock(ws_lock);
	if (*free_ws < num_online_cpus()) {
		list_add(workspace, idle_ws);
		(*free_ws)++;
		spin_unlock(ws_lock);
		goto wake;
	}
	spin_unlock(ws_lock);

	btrfs_compress_op[idx]->free_workspace(workspace);
	atomic_dec(total_ws);
wake:
	/*
	 * Make sure counter is updated before we wake up waiters.
	 */
	smp_mb();
	if (waitqueue_active(ws_wait))
		wake_up(ws_wait);
}

/*
 * cleanup function for module exit
 */
static void free_workspaces(void)
{
	struct list_head *workspace;
	int i;

	for (i = 0; i < BTRFS_COMPRESS_TYPES; i++) {
		while (!list_empty(&btrfs_comp_ws[i].idle_ws)) {
			workspace = btrfs_comp_ws[i].idle_ws.next;
			list_del(workspace);
			btrfs_compress_op[i]->free_workspace(workspace);
			atomic_dec(&btrfs_comp_ws[i].total_ws);
		}
	}
}

/*
 * Given an address space and start and length, compress the bytes into @pages
 * that are allocated on demand.
 *
 * @out_pages is an in/out parameter, holds maximum number of pages to allocate
 * and returns number of actually allocated pages
 *
 * @total_in is used to return the number of bytes actually read.  It
 * may be smaller than the input length if we had to exit early because we
 * ran out of room in the pages array or because we cross the
 * max_out threshold.
 *
 * @total_out is an in/out parameter, must be set to the input length and will
 * be also used to return the total number of compressed bytes
 *
 * @max_out tells us the max number of bytes that we're allowed to
 * stuff into pages
 */
int btrfs_compress_pages(int type, struct address_space *mapping,
			 u64 start, struct page **pages,
			 unsigned long *out_pages,
			 unsigned long *total_in,
			 unsigned long *total_out)
{
	struct list_head *workspace;
	int ret;

	workspace = find_workspace(type);

	ret = btrfs_compress_op[type-1]->compress_pages(workspace, mapping,
						      start, pages,
						      out_pages,
						      total_in, total_out);
	free_workspace(type, workspace);
	return ret;
}

/*
 * pages_in is an array of pages with compressed data.
 *
 * disk_start is the starting logical offset of this array in the file
 *
 * orig_bio contains the pages from the file that we want to decompress into
 *
 * srclen is the number of bytes in pages_in
 *
 * The basic idea is that we have a bio that was created by readpages.
 * The pages in the bio are for the uncompressed data, and they may not
 * be contiguous.  They all correspond to the range of bytes covered by
 * the compressed extent.
 */
static int btrfs_decompress_bio(struct compressed_bio *cb)
{
	struct list_head *workspace;
	int ret;
	int type = cb->compress_type;

	workspace = find_workspace(type);
	ret = btrfs_compress_op[type - 1]->decompress_bio(workspace, cb);
	free_workspace(type, workspace);

	return ret;
}

/*
 * a less complex decompression routine.  Our compressed data fits in a
 * single page, and we want to read a single page out of it.
 * start_byte tells us the offset into the compressed data we're interested in
 */
int btrfs_decompress(int type, unsigned char *data_in, struct page *dest_page,
		     unsigned long start_byte, size_t srclen, size_t destlen)
{
	struct list_head *workspace;
	int ret;

	workspace = find_workspace(type);

	ret = btrfs_compress_op[type-1]->decompress(workspace, data_in,
						  dest_page, start_byte,
						  srclen, destlen);

	free_workspace(type, workspace);
	return ret;
}

void btrfs_exit_compress(void)
{
	free_workspaces();
}

/*
 * Copy uncompressed data from working buffer to pages.
 *
 * buf_start is the byte offset we're of the start of our workspace buffer.
 *
 * total_out is the last byte of the buffer
 */
int btrfs_decompress_buf2page(const char *buf, unsigned long buf_start,
			      unsigned long total_out, u64 disk_start,
			      struct bio *bio)
{
	unsigned long buf_offset;
	unsigned long current_buf_start;
	unsigned long start_byte;
	unsigned long prev_start_byte;
	unsigned long working_bytes = total_out - buf_start;
	unsigned long bytes;
	char *kaddr;
	struct bio_vec bvec = bio_iter_iovec(bio, bio->bi_iter);

	/*
	 * start byte is the first byte of the page we're currently
	 * copying into relative to the start of the compressed data.
	 */
	start_byte = page_offset(bvec.bv_page) - disk_start;

	/* we haven't yet hit data corresponding to this page */
	if (total_out <= start_byte)
		return 1;

	/*
	 * the start of the data we care about is offset into
	 * the middle of our working buffer
	 */
	if (total_out > start_byte && buf_start < start_byte) {
		buf_offset = start_byte - buf_start;
		working_bytes -= buf_offset;
	} else {
		buf_offset = 0;
	}
	current_buf_start = buf_start;

	/* copy bytes from the working buffer into the pages */
	while (working_bytes > 0) {
		bytes = min_t(unsigned long, bvec.bv_len,
				PAGE_SIZE - buf_offset);
		bytes = min(bytes, working_bytes);

		kaddr = kmap_atomic(bvec.bv_page);
		memcpy(kaddr + bvec.bv_offset, buf + buf_offset, bytes);
		kunmap_atomic(kaddr);
		flush_dcache_page(bvec.bv_page);

		buf_offset += bytes;
		working_bytes -= bytes;
		current_buf_start += bytes;

		/* check if we need to pick another page */
		bio_advance(bio, bytes);
		if (!bio->bi_iter.bi_size)
			return 0;
		bvec = bio_iter_iovec(bio, bio->bi_iter);
		prev_start_byte = start_byte;
		start_byte = page_offset(bvec.bv_page) - disk_start;

		/*
		 * We need to make sure we're only adjusting
		 * our offset into compression working buffer when
		 * we're switching pages.  Otherwise we can incorrectly
		 * keep copying when we were actually done.
		 */
		if (start_byte != prev_start_byte) {
			/*
			 * make sure our new page is covered by this
			 * working buffer
			 */
			if (total_out <= start_byte)
				return 1;

			/*
			 * the next page in the biovec might not be adjacent
			 * to the last page, but it might still be found
			 * inside this working buffer. bump our offset pointer
			 */
			if (total_out > start_byte &&
			    current_buf_start < start_byte) {
				buf_offset = start_byte - buf_start;
				working_bytes = total_out - start_byte;
				current_buf_start = buf_start + buf_offset;
			}
		}
	}

	return 1;
}<|MERGE_RESOLUTION|>--- conflicted
+++ resolved
@@ -306,15 +306,7 @@
 
 	bdev = fs_info->fs_devices->latest_bdev;
 
-<<<<<<< HEAD
-	bio = compressed_bio_alloc(bdev, first_byte, GFP_NOFS);
-	if (!bio) {
-		kfree(cb);
-		return BLK_STS_RESOURCE;
-	}
-=======
 	bio = btrfs_bio_alloc(bdev, first_byte);
->>>>>>> 848c23b7
 	bio_set_op_attrs(bio, REQ_OP_WRITE, 0);
 	bio->bi_private = cb;
 	bio->bi_end_io = end_compressed_bio_write;
