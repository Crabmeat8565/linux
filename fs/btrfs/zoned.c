--- conflicted
+++ resolved
@@ -148,8 +148,6 @@
 	ASSERT(zone <= U32_MAX);
 
 	return (u32)zone;
-<<<<<<< HEAD
-=======
 }
 
 static inline sector_t zone_start_sector(u32 zone_number,
@@ -162,7 +160,6 @@
 				      struct btrfs_zoned_device_info *zone_info)
 {
 	return (u64)zone_number << zone_info->zone_size_shift;
->>>>>>> 8e0eb2fb
 }
 
 /*
