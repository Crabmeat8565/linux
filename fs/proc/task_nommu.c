
#include <linux/mm.h>
#include <linux/file.h>
#include <linux/fdtable.h>
#include <linux/fs_struct.h>
#include <linux/mount.h>
#include <linux/ptrace.h>
#include <linux/seq_file.h>
#include "internal.h"

/*
 * Logic: we've got two memory sums for each process, "shared", and
 * "non-shared". Shared memory may get counted more than once, for
 * each process that owns it. Non-shared memory is counted
 * accurately.
 */
void task_mem(struct seq_file *m, struct mm_struct *mm)
{
	struct vm_area_struct *vma;
	struct vm_region *region;
	struct rb_node *p;
	unsigned long bytes = 0, sbytes = 0, slack = 0, size;
        
	down_read(&mm->mmap_sem);
	for (p = rb_first(&mm->mm_rb); p; p = rb_next(p)) {
		vma = rb_entry(p, struct vm_area_struct, vm_rb);

		bytes += kobjsize(vma);

		region = vma->vm_region;
		if (region) {
			size = kobjsize(region);
			size += region->vm_end - region->vm_start;
		} else {
			size = vma->vm_end - vma->vm_start;
		}

		if (atomic_read(&mm->mm_count) > 1 ||
		    vma->vm_flags & VM_MAYSHARE) {
			sbytes += size;
		} else {
			bytes += size;
			if (region)
				slack = region->vm_end - vma->vm_end;
		}
	}

	if (atomic_read(&mm->mm_count) > 1)
		sbytes += kobjsize(mm);
	else
		bytes += kobjsize(mm);
	
	if (current->fs && current->fs->users > 1)
		sbytes += kobjsize(current->fs);
	else
		bytes += kobjsize(current->fs);

	if (current->files && atomic_read(&current->files->count) > 1)
		sbytes += kobjsize(current->files);
	else
		bytes += kobjsize(current->files);

	if (current->sighand && atomic_read(&current->sighand->count) > 1)
		sbytes += kobjsize(current->sighand);
	else
		bytes += kobjsize(current->sighand);

	bytes += kobjsize(current); /* includes kernel stack */

	seq_printf(m,
		"Mem:\t%8lu bytes\n"
		"Slack:\t%8lu bytes\n"
		"Shared:\t%8lu bytes\n",
		bytes, slack, sbytes);

	up_read(&mm->mmap_sem);
}

unsigned long task_vsize(struct mm_struct *mm)
{
	struct vm_area_struct *vma;
	struct rb_node *p;
	unsigned long vsize = 0;

	down_read(&mm->mmap_sem);
	for (p = rb_first(&mm->mm_rb); p; p = rb_next(p)) {
		vma = rb_entry(p, struct vm_area_struct, vm_rb);
		vsize += vma->vm_end - vma->vm_start;
	}
	up_read(&mm->mmap_sem);
	return vsize;
}

int task_statm(struct mm_struct *mm, int *shared, int *text,
	       int *data, int *resident)
{
	struct vm_area_struct *vma;
	struct vm_region *region;
	struct rb_node *p;
	int size = kobjsize(mm);

	down_read(&mm->mmap_sem);
	for (p = rb_first(&mm->mm_rb); p; p = rb_next(p)) {
		vma = rb_entry(p, struct vm_area_struct, vm_rb);
		size += kobjsize(vma);
		region = vma->vm_region;
		if (region) {
			size += kobjsize(region);
			size += region->vm_end - region->vm_start;
		}
	}

	size += (*text = mm->end_code - mm->start_code);
	size += (*data = mm->start_stack - mm->start_data);
	up_read(&mm->mmap_sem);
	*resident = size;
	return size;
}

/*
 * display a single VMA to a sequenced file
 */
static int nommu_vma_show(struct seq_file *m, struct vm_area_struct *vma)
{
	unsigned long ino = 0;
	struct file *file;
	dev_t dev = 0;
	int flags, len;
	unsigned long long pgoff = 0;

	flags = vma->vm_flags;
	file = vma->vm_file;

	if (file) {
		struct inode *inode = vma->vm_file->f_path.dentry->d_inode;
		dev = inode->i_sb->s_dev;
		ino = inode->i_ino;
<<<<<<< HEAD
		pgoff = (loff_t)vma->pg_off << PAGE_SHIFT;
=======
		pgoff = (loff_t)vma->vm_pgoff << PAGE_SHIFT;
>>>>>>> 6574612f
	}

	seq_printf(m,
		   "%08lx-%08lx %c%c%c%c %08llx %02x:%02x %lu %n",
		   vma->vm_start,
		   vma->vm_end,
		   flags & VM_READ ? 'r' : '-',
		   flags & VM_WRITE ? 'w' : '-',
		   flags & VM_EXEC ? 'x' : '-',
		   flags & VM_MAYSHARE ? flags & VM_SHARED ? 'S' : 's' : 'p',
		   pgoff,
		   MAJOR(dev), MINOR(dev), ino, &len);

	if (file) {
		len = 25 + sizeof(void *) * 6 - len;
		if (len < 1)
			len = 1;
		seq_printf(m, "%*c", len, ' ');
		seq_path(m, &file->f_path, "");
	}

	seq_putc(m, '\n');
	return 0;
}

/*
 * display mapping lines for a particular process's /proc/pid/maps
 */
static int show_map(struct seq_file *m, void *_p)
{
	struct rb_node *p = _p;

	return nommu_vma_show(m, rb_entry(p, struct vm_area_struct, vm_rb));
}

static void *m_start(struct seq_file *m, loff_t *pos)
{
	struct proc_maps_private *priv = m->private;
	struct mm_struct *mm;
	struct rb_node *p;
	loff_t n = *pos;

	/* pin the task and mm whilst we play with them */
	priv->task = get_pid_task(priv->pid, PIDTYPE_PID);
	if (!priv->task)
		return NULL;

	mm = mm_for_maps(priv->task);
	if (!mm) {
		put_task_struct(priv->task);
		priv->task = NULL;
		return NULL;
	}

	/* start from the Nth VMA */
	for (p = rb_first(&mm->mm_rb); p; p = rb_next(p))
		if (n-- == 0)
			return p;
	return NULL;
}

static void m_stop(struct seq_file *m, void *_vml)
{
	struct proc_maps_private *priv = m->private;

	if (priv->task) {
		struct mm_struct *mm = priv->task->mm;
		up_read(&mm->mmap_sem);
		mmput(mm);
		put_task_struct(priv->task);
	}
}

static void *m_next(struct seq_file *m, void *_p, loff_t *pos)
{
	struct rb_node *p = _p;

	(*pos)++;
	return p ? rb_next(p) : NULL;
}

static const struct seq_operations proc_pid_maps_ops = {
	.start	= m_start,
	.next	= m_next,
	.stop	= m_stop,
	.show	= show_map
};

static int maps_open(struct inode *inode, struct file *file)
{
	struct proc_maps_private *priv;
	int ret = -ENOMEM;

	priv = kzalloc(sizeof(*priv), GFP_KERNEL);
	if (priv) {
		priv->pid = proc_pid(inode);
		ret = seq_open(file, &proc_pid_maps_ops);
		if (!ret) {
			struct seq_file *m = file->private_data;
			m->private = priv;
		} else {
			kfree(priv);
		}
	}
	return ret;
}

const struct file_operations proc_maps_operations = {
	.open		= maps_open,
	.read		= seq_read,
	.llseek		= seq_lseek,
	.release	= seq_release_private,
};
<|MERGE_RESOLUTION|>--- conflicted
+++ resolved
@@ -135,11 +135,7 @@
 		struct inode *inode = vma->vm_file->f_path.dentry->d_inode;
 		dev = inode->i_sb->s_dev;
 		ino = inode->i_ino;
-<<<<<<< HEAD
-		pgoff = (loff_t)vma->pg_off << PAGE_SHIFT;
-=======
 		pgoff = (loff_t)vma->vm_pgoff << PAGE_SHIFT;
->>>>>>> 6574612f
 	}
 
 	seq_printf(m,
