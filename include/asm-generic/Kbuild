# SPDX-License-Identifier: GPL-2.0
#
# asm headers that all architectures except um should have
# (This file is not included when SRCARCH=um since UML borrows several
# asm headers from the host architecutre.)

mandatory-y += atomic.h
mandatory-y += barrier.h
mandatory-y += bitops.h
mandatory-y += bug.h
mandatory-y += bugs.h
mandatory-y += cacheflush.h
mandatory-y += checksum.h
mandatory-y += compat.h
mandatory-y += current.h
mandatory-y += delay.h
mandatory-y += device.h
mandatory-y += div64.h
mandatory-y += dma-contiguous.h
mandatory-y += dma-mapping.h
mandatory-y += dma.h
mandatory-y += emergency-restart.h
mandatory-y += exec.h
mandatory-y += fb.h
mandatory-y += ftrace.h
mandatory-y += futex.h
mandatory-y += hardirq.h
mandatory-y += hw_irq.h
mandatory-y += io.h
mandatory-y += irq.h
mandatory-y += irq_regs.h
mandatory-y += irq_work.h
mandatory-y += kdebug.h
mandatory-y += kmap_types.h
mandatory-y += kprobes.h
mandatory-y += linkage.h
mandatory-y += local.h
mandatory-y += mm-arch-hooks.h
mandatory-y += mmiowb.h
mandatory-y += mmu.h
mandatory-y += mmu_context.h
mandatory-y += module.h
mandatory-y += msi.h
mandatory-y += pci.h
mandatory-y += percpu.h
mandatory-y += pgalloc.h
mandatory-y += preempt.h
mandatory-y += sections.h
mandatory-y += serial.h
mandatory-y += shmparam.h
mandatory-y += simd.h
mandatory-y += switch_to.h
mandatory-y += timex.h
mandatory-y += tlbflush.h
mandatory-y += topology.h
mandatory-y += trace_clock.h
mandatory-y += uaccess.h
mandatory-y += unaligned.h
<<<<<<< HEAD
=======
mandatory-y += vermagic.h
>>>>>>> 358c7c61
mandatory-y += vga.h
mandatory-y += word-at-a-time.h
mandatory-y += xor.h<|MERGE_RESOLUTION|>--- conflicted
+++ resolved
@@ -56,10 +56,7 @@
 mandatory-y += trace_clock.h
 mandatory-y += uaccess.h
 mandatory-y += unaligned.h
-<<<<<<< HEAD
-=======
 mandatory-y += vermagic.h
->>>>>>> 358c7c61
 mandatory-y += vga.h
 mandatory-y += word-at-a-time.h
 mandatory-y += xor.h