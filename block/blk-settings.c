--- conflicted
+++ resolved
@@ -829,45 +829,6 @@
 EXPORT_SYMBOL_GPL(blk_queue_write_cache);
 
 /**
-<<<<<<< HEAD
- * blk_queue_can_use_dma_map_merging - configure queue for merging segments.
- * @q:		the request queue for the device
- * @dev:	the device pointer for dma
- *
- * Tell the block layer about merging the segments by dma map of @q.
- */
-bool blk_queue_can_use_dma_map_merging(struct request_queue *q,
-				       struct device *dev)
-{
-	unsigned long boundary = dma_get_merge_boundary(dev);
-
-	if (!boundary)
-		return false;
-
-	/* No need to update max_segment_size. see blk_queue_virt_boundary() */
-	blk_queue_virt_boundary(q, boundary);
-
-	return true;
-}
-EXPORT_SYMBOL_GPL(blk_queue_can_use_dma_map_merging);
-=======
- * blk_queue_required_elevator_features - Set a queue required elevator features
- * @q:		the request queue for the target device
- * @features:	Required elevator features OR'ed together
- *
- * Tell the block layer that for the device controlled through @q, only the
- * only elevators that can be used are those that implement at least the set of
- * features specified by @features.
- */
-void blk_queue_required_elevator_features(struct request_queue *q,
-					  unsigned int features)
-{
-	q->required_elevator_features = features;
-}
-EXPORT_SYMBOL_GPL(blk_queue_required_elevator_features);
->>>>>>> 3668651d
-
-/**
  * disk_set_zoned - inidicate a zoned device
  * @disk:	gendisk to configure
  */
