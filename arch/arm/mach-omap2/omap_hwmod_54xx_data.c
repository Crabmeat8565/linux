// SPDX-License-Identifier: GPL-2.0-only
/*
 * Hardware modules present on the OMAP54xx chips
 *
 * Copyright (C) 2013 Texas Instruments Incorporated - http://www.ti.com
 *
 * Paul Walmsley
 * Benoit Cousson
 *
 * This file is automatically generated from the OMAP hardware databases.
 * We respectfully ask that any modifications to this file be coordinated
 * with the public linux-omap@vger.kernel.org mailing list and the
 * authors above to ensure that the autogeneration scripts are kept
 * up-to-date with the file contents.
 */

#include <linux/io.h>
#include <linux/power/smartreflex.h>

#include "omap_hwmod.h"
#include "omap_hwmod_common_data.h"
#include "cm1_54xx.h"
#include "cm2_54xx.h"
#include "prm54xx.h"

/* Base offset for all OMAP5 interrupts external to MPUSS */
#define OMAP54XX_IRQ_GIC_START	32

/*
 * IP blocks
 */

/*
 * 'dmm' class
 * instance(s): dmm
 */
static struct omap_hwmod_class omap54xx_dmm_hwmod_class = {
	.name	= "dmm",
};

/* dmm */
static struct omap_hwmod omap54xx_dmm_hwmod = {
	.name		= "dmm",
	.class		= &omap54xx_dmm_hwmod_class,
	.clkdm_name	= "emif_clkdm",
	.prcm = {
		.omap4 = {
			.clkctrl_offs = OMAP54XX_CM_EMIF_DMM_CLKCTRL_OFFSET,
			.context_offs = OMAP54XX_RM_EMIF_DMM_CONTEXT_OFFSET,
		},
	},
};

/*
 * 'l3' class
 * instance(s): l3_instr, l3_main_1, l3_main_2, l3_main_3
 */
static struct omap_hwmod_class omap54xx_l3_hwmod_class = {
	.name	= "l3",
};

/* l3_instr */
static struct omap_hwmod omap54xx_l3_instr_hwmod = {
	.name		= "l3_instr",
	.class		= &omap54xx_l3_hwmod_class,
	.clkdm_name	= "l3instr_clkdm",
	.prcm = {
		.omap4 = {
			.clkctrl_offs = OMAP54XX_CM_L3INSTR_L3_INSTR_CLKCTRL_OFFSET,
			.context_offs = OMAP54XX_RM_L3INSTR_L3_INSTR_CONTEXT_OFFSET,
			.modulemode   = MODULEMODE_HWCTRL,
		},
	},
};

/* l3_main_1 */
static struct omap_hwmod omap54xx_l3_main_1_hwmod = {
	.name		= "l3_main_1",
	.class		= &omap54xx_l3_hwmod_class,
	.clkdm_name	= "l3main1_clkdm",
	.prcm = {
		.omap4 = {
			.clkctrl_offs = OMAP54XX_CM_L3MAIN1_L3_MAIN_1_CLKCTRL_OFFSET,
			.context_offs = OMAP54XX_RM_L3MAIN1_L3_MAIN_1_CONTEXT_OFFSET,
		},
	},
};

/* l3_main_2 */
static struct omap_hwmod omap54xx_l3_main_2_hwmod = {
	.name		= "l3_main_2",
	.class		= &omap54xx_l3_hwmod_class,
	.clkdm_name	= "l3main2_clkdm",
	.prcm = {
		.omap4 = {
			.clkctrl_offs = OMAP54XX_CM_L3MAIN2_L3_MAIN_2_CLKCTRL_OFFSET,
			.context_offs = OMAP54XX_RM_L3MAIN2_L3_MAIN_2_CONTEXT_OFFSET,
		},
	},
};

/* l3_main_3 */
static struct omap_hwmod omap54xx_l3_main_3_hwmod = {
	.name		= "l3_main_3",
	.class		= &omap54xx_l3_hwmod_class,
	.clkdm_name	= "l3instr_clkdm",
	.prcm = {
		.omap4 = {
			.clkctrl_offs = OMAP54XX_CM_L3INSTR_L3_MAIN_3_CLKCTRL_OFFSET,
			.context_offs = OMAP54XX_RM_L3INSTR_L3_MAIN_3_CONTEXT_OFFSET,
			.modulemode   = MODULEMODE_HWCTRL,
		},
	},
};

/*
 * 'l4' class
 * instance(s): l4_abe, l4_cfg, l4_per, l4_wkup
 */
static struct omap_hwmod_class omap54xx_l4_hwmod_class = {
	.name	= "l4",
};

/* l4_abe */
static struct omap_hwmod omap54xx_l4_abe_hwmod = {
	.name		= "l4_abe",
	.class		= &omap54xx_l4_hwmod_class,
	.clkdm_name	= "abe_clkdm",
	.prcm = {
		.omap4 = {
			.clkctrl_offs = OMAP54XX_CM_ABE_L4_ABE_CLKCTRL_OFFSET,
			.flags = HWMOD_OMAP4_NO_CONTEXT_LOSS_BIT,
		},
	},
};

/* l4_cfg */
static struct omap_hwmod omap54xx_l4_cfg_hwmod = {
	.name		= "l4_cfg",
	.class		= &omap54xx_l4_hwmod_class,
	.clkdm_name	= "l4cfg_clkdm",
	.prcm = {
		.omap4 = {
			.clkctrl_offs = OMAP54XX_CM_L4CFG_L4_CFG_CLKCTRL_OFFSET,
			.context_offs = OMAP54XX_RM_L4CFG_L4_CFG_CONTEXT_OFFSET,
		},
	},
};

/* l4_per */
static struct omap_hwmod omap54xx_l4_per_hwmod = {
	.name		= "l4_per",
	.class		= &omap54xx_l4_hwmod_class,
	.clkdm_name	= "l4per_clkdm",
	.prcm = {
		.omap4 = {
			.clkctrl_offs = OMAP54XX_CM_L4PER_L4_PER_CLKCTRL_OFFSET,
			.context_offs = OMAP54XX_RM_L4PER_L4_PER_CONTEXT_OFFSET,
		},
	},
};

/* l4_wkup */
static struct omap_hwmod omap54xx_l4_wkup_hwmod = {
	.name		= "l4_wkup",
	.class		= &omap54xx_l4_hwmod_class,
	.clkdm_name	= "wkupaon_clkdm",
	.prcm = {
		.omap4 = {
			.clkctrl_offs = OMAP54XX_CM_WKUPAON_L4_WKUP_CLKCTRL_OFFSET,
			.context_offs = OMAP54XX_RM_WKUPAON_L4_WKUP_CONTEXT_OFFSET,
		},
	},
};

/*
 * 'mpu_bus' class
 * instance(s): mpu_private
 */
static struct omap_hwmod_class omap54xx_mpu_bus_hwmod_class = {
	.name	= "mpu_bus",
};

/* mpu_private */
static struct omap_hwmod omap54xx_mpu_private_hwmod = {
	.name		= "mpu_private",
	.class		= &omap54xx_mpu_bus_hwmod_class,
	.clkdm_name	= "mpu_clkdm",
	.prcm = {
		.omap4 = {
			.flags = HWMOD_OMAP4_NO_CONTEXT_LOSS_BIT,
		},
	},
};

/*
 * 'counter' class
 * 32-bit ordinary counter, clocked by the falling edge of the 32 khz clock
 */

static struct omap_hwmod_class_sysconfig omap54xx_counter_sysc = {
	.rev_offs	= 0x0000,
	.sysc_offs	= 0x0010,
	.sysc_flags	= SYSC_HAS_SIDLEMODE,
	.idlemodes	= (SIDLE_FORCE | SIDLE_NO),
	.sysc_fields	= &omap_hwmod_sysc_type1,
};

static struct omap_hwmod_class omap54xx_counter_hwmod_class = {
	.name	= "counter",
	.sysc	= &omap54xx_counter_sysc,
};

/* counter_32k */
static struct omap_hwmod omap54xx_counter_32k_hwmod = {
	.name		= "counter_32k",
	.class		= &omap54xx_counter_hwmod_class,
	.clkdm_name	= "wkupaon_clkdm",
	.flags		= HWMOD_SWSUP_SIDLE,
	.main_clk	= "wkupaon_iclk_mux",
	.prcm = {
		.omap4 = {
			.clkctrl_offs = OMAP54XX_CM_WKUPAON_COUNTER_32K_CLKCTRL_OFFSET,
			.context_offs = OMAP54XX_RM_WKUPAON_COUNTER_32K_CONTEXT_OFFSET,
		},
	},
};

/*
<<<<<<< HEAD
 * 'dss' class
 * display sub-system
 */
static struct omap_hwmod_class_sysconfig omap54xx_dss_sysc = {
	.rev_offs	= 0x0000,
	.syss_offs	= 0x0014,
	.sysc_flags	= SYSS_HAS_RESET_STATUS,
};

static struct omap_hwmod_class omap54xx_dss_hwmod_class = {
	.name	= "dss",
	.sysc	= &omap54xx_dss_sysc,
	.reset	= omap_dss_reset,
};

/* dss */
static struct omap_hwmod_opt_clk dss_opt_clks[] = {
	{ .role = "32khz_clk", .clk = "dss_32khz_clk" },
	{ .role = "sys_clk", .clk = "dss_sys_clk" },
	{ .role = "hdmi_clk", .clk = "dss_48mhz_clk" },
};

static struct omap_hwmod omap54xx_dss_hwmod = {
	.name		= "dss_core",
	.class		= &omap54xx_dss_hwmod_class,
	.clkdm_name	= "dss_clkdm",
	.flags		= HWMOD_CONTROL_OPT_CLKS_IN_RESET,
	.main_clk	= "dss_dss_clk",
	.prcm = {
		.omap4 = {
			.clkctrl_offs = OMAP54XX_CM_DSS_DSS_CLKCTRL_OFFSET,
			.context_offs = OMAP54XX_RM_DSS_DSS_CONTEXT_OFFSET,
			.modulemode   = MODULEMODE_SWCTRL,
		},
	},
	.opt_clks	= dss_opt_clks,
	.opt_clks_cnt	= ARRAY_SIZE(dss_opt_clks),
};

/*
 * 'dispc' class
 * display controller
 */

static struct omap_hwmod_class_sysconfig omap54xx_dispc_sysc = {
	.rev_offs	= 0x0000,
	.sysc_offs	= 0x0010,
	.syss_offs	= 0x0014,
	.sysc_flags	= (SYSC_HAS_AUTOIDLE | SYSC_HAS_CLOCKACTIVITY |
			   SYSC_HAS_ENAWAKEUP | SYSC_HAS_MIDLEMODE |
			   SYSC_HAS_SIDLEMODE | SYSC_HAS_SOFTRESET |
			   SYSS_HAS_RESET_STATUS),
	.idlemodes	= (SIDLE_FORCE | SIDLE_NO | SIDLE_SMART |
			   MSTANDBY_FORCE | MSTANDBY_NO | MSTANDBY_SMART),
	.sysc_fields	= &omap_hwmod_sysc_type1,
};

static struct omap_hwmod_class omap54xx_dispc_hwmod_class = {
	.name	= "dispc",
	.sysc	= &omap54xx_dispc_sysc,
};

/* dss_dispc */
static struct omap_hwmod_opt_clk dss_dispc_opt_clks[] = {
	{ .role = "sys_clk", .clk = "dss_sys_clk" },
};

/* dss_dispc dev_attr */
static struct omap_dss_dispc_dev_attr dss_dispc_dev_attr = {
	.has_framedonetv_irq	= 1,
	.manager_count		= 4,
};

static struct omap_hwmod omap54xx_dss_dispc_hwmod = {
	.name		= "dss_dispc",
	.class		= &omap54xx_dispc_hwmod_class,
	.clkdm_name	= "dss_clkdm",
	.main_clk	= "dss_dss_clk",
	.prcm = {
		.omap4 = {
			.clkctrl_offs = OMAP54XX_CM_DSS_DSS_CLKCTRL_OFFSET,
			.flags = HWMOD_OMAP4_NO_CONTEXT_LOSS_BIT,
		},
	},
	.opt_clks	= dss_dispc_opt_clks,
	.opt_clks_cnt	= ARRAY_SIZE(dss_dispc_opt_clks),
	.dev_attr	= &dss_dispc_dev_attr,
	.parent_hwmod	= &omap54xx_dss_hwmod,
};

/*
 * 'dsi1' class
 * display serial interface controller
 */

static struct omap_hwmod_class_sysconfig omap54xx_dsi1_sysc = {
	.rev_offs	= 0x0000,
	.sysc_offs	= 0x0010,
	.syss_offs	= 0x0014,
	.sysc_flags	= (SYSC_HAS_AUTOIDLE | SYSC_HAS_CLOCKACTIVITY |
			   SYSC_HAS_ENAWAKEUP | SYSC_HAS_SIDLEMODE |
			   SYSC_HAS_SOFTRESET | SYSS_HAS_RESET_STATUS),
	.idlemodes	= (SIDLE_FORCE | SIDLE_NO | SIDLE_SMART),
	.sysc_fields	= &omap_hwmod_sysc_type1,
};

static struct omap_hwmod_class omap54xx_dsi1_hwmod_class = {
	.name	= "dsi1",
	.sysc	= &omap54xx_dsi1_sysc,
};

/* dss_dsi1_a */
static struct omap_hwmod_opt_clk dss_dsi1_a_opt_clks[] = {
	{ .role = "sys_clk", .clk = "dss_sys_clk" },
};

static struct omap_hwmod omap54xx_dss_dsi1_a_hwmod = {
	.name		= "dss_dsi1",
	.class		= &omap54xx_dsi1_hwmod_class,
	.clkdm_name	= "dss_clkdm",
	.main_clk	= "dss_dss_clk",
	.prcm = {
		.omap4 = {
			.clkctrl_offs = OMAP54XX_CM_DSS_DSS_CLKCTRL_OFFSET,
			.flags = HWMOD_OMAP4_NO_CONTEXT_LOSS_BIT,
		},
	},
	.opt_clks	= dss_dsi1_a_opt_clks,
	.opt_clks_cnt	= ARRAY_SIZE(dss_dsi1_a_opt_clks),
	.parent_hwmod	= &omap54xx_dss_hwmod,
};

/* dss_dsi1_c */
static struct omap_hwmod_opt_clk dss_dsi1_c_opt_clks[] = {
	{ .role = "sys_clk", .clk = "dss_sys_clk" },
};

static struct omap_hwmod omap54xx_dss_dsi1_c_hwmod = {
	.name		= "dss_dsi2",
	.class		= &omap54xx_dsi1_hwmod_class,
	.clkdm_name	= "dss_clkdm",
	.main_clk	= "dss_dss_clk",
	.prcm = {
		.omap4 = {
			.clkctrl_offs = OMAP54XX_CM_DSS_DSS_CLKCTRL_OFFSET,
			.flags = HWMOD_OMAP4_NO_CONTEXT_LOSS_BIT,
		},
	},
	.opt_clks	= dss_dsi1_c_opt_clks,
	.opt_clks_cnt	= ARRAY_SIZE(dss_dsi1_c_opt_clks),
	.parent_hwmod	= &omap54xx_dss_hwmod,
};

/*
 * 'hdmi' class
 * hdmi controller
 */

static struct omap_hwmod_class_sysconfig omap54xx_hdmi_sysc = {
	.rev_offs	= 0x0000,
	.sysc_offs	= 0x0010,
	.sysc_flags	= (SYSC_HAS_RESET_STATUS | SYSC_HAS_SIDLEMODE |
			   SYSC_HAS_SOFTRESET),
	.idlemodes	= (SIDLE_FORCE | SIDLE_NO | SIDLE_SMART |
			   SIDLE_SMART_WKUP),
	.sysc_fields	= &omap_hwmod_sysc_type2,
};

static struct omap_hwmod_class omap54xx_hdmi_hwmod_class = {
	.name	= "hdmi",
	.sysc	= &omap54xx_hdmi_sysc,
};

static struct omap_hwmod_opt_clk dss_hdmi_opt_clks[] = {
	{ .role = "sys_clk", .clk = "dss_sys_clk" },
};

static struct omap_hwmod omap54xx_dss_hdmi_hwmod = {
	.name		= "dss_hdmi",
	.class		= &omap54xx_hdmi_hwmod_class,
	.clkdm_name	= "dss_clkdm",
	.main_clk	= "dss_48mhz_clk",
	.prcm = {
		.omap4 = {
			.clkctrl_offs = OMAP54XX_CM_DSS_DSS_CLKCTRL_OFFSET,
			.flags = HWMOD_OMAP4_NO_CONTEXT_LOSS_BIT,
		},
	},
	.opt_clks	= dss_hdmi_opt_clks,
	.opt_clks_cnt	= ARRAY_SIZE(dss_hdmi_opt_clks),
	.parent_hwmod	= &omap54xx_dss_hwmod,
};

/*
 * 'rfbi' class
 * remote frame buffer interface
 */

static struct omap_hwmod_class_sysconfig omap54xx_rfbi_sysc = {
	.rev_offs	= 0x0000,
	.sysc_offs	= 0x0010,
	.syss_offs	= 0x0014,
	.sysc_flags	= (SYSC_HAS_AUTOIDLE | SYSC_HAS_SIDLEMODE |
			   SYSC_HAS_SOFTRESET | SYSS_HAS_RESET_STATUS),
	.idlemodes	= (SIDLE_FORCE | SIDLE_NO | SIDLE_SMART),
	.sysc_fields	= &omap_hwmod_sysc_type1,
};

static struct omap_hwmod_class omap54xx_rfbi_hwmod_class = {
	.name	= "rfbi",
	.sysc	= &omap54xx_rfbi_sysc,
};

/* dss_rfbi */
static struct omap_hwmod_opt_clk dss_rfbi_opt_clks[] = {
	{ .role = "ick", .clk = "l3_iclk_div" },
};

static struct omap_hwmod omap54xx_dss_rfbi_hwmod = {
	.name		= "dss_rfbi",
	.class		= &omap54xx_rfbi_hwmod_class,
	.clkdm_name	= "dss_clkdm",
	.prcm = {
		.omap4 = {
			.clkctrl_offs = OMAP54XX_CM_DSS_DSS_CLKCTRL_OFFSET,
			.flags = HWMOD_OMAP4_NO_CONTEXT_LOSS_BIT,
		},
	},
	.opt_clks	= dss_rfbi_opt_clks,
	.opt_clks_cnt	= ARRAY_SIZE(dss_rfbi_opt_clks),
	.parent_hwmod	= &omap54xx_dss_hwmod,
};

/*
=======
>>>>>>> 04d5ce62
 * 'emif' class
 * external memory interface no1 (wrapper)
 */

static struct omap_hwmod_class_sysconfig omap54xx_emif_sysc = {
	.rev_offs	= 0x0000,
};

static struct omap_hwmod_class omap54xx_emif_hwmod_class = {
	.name	= "emif",
	.sysc	= &omap54xx_emif_sysc,
};

/* emif1 */
static struct omap_hwmod omap54xx_emif1_hwmod = {
	.name		= "emif1",
	.class		= &omap54xx_emif_hwmod_class,
	.clkdm_name	= "emif_clkdm",
	.flags		= HWMOD_INIT_NO_IDLE,
	.main_clk	= "dpll_core_h11x2_ck",
	.prcm = {
		.omap4 = {
			.clkctrl_offs = OMAP54XX_CM_EMIF_EMIF1_CLKCTRL_OFFSET,
			.context_offs = OMAP54XX_RM_EMIF_EMIF1_CONTEXT_OFFSET,
			.modulemode   = MODULEMODE_HWCTRL,
		},
	},
};

/* emif2 */
static struct omap_hwmod omap54xx_emif2_hwmod = {
	.name		= "emif2",
	.class		= &omap54xx_emif_hwmod_class,
	.clkdm_name	= "emif_clkdm",
	.flags		= HWMOD_INIT_NO_IDLE,
	.main_clk	= "dpll_core_h11x2_ck",
	.prcm = {
		.omap4 = {
			.clkctrl_offs = OMAP54XX_CM_EMIF_EMIF2_CLKCTRL_OFFSET,
			.context_offs = OMAP54XX_RM_EMIF_EMIF2_CONTEXT_OFFSET,
			.modulemode   = MODULEMODE_HWCTRL,
		},
	},
};




/*
 * 'mpu' class
 * mpu sub-system
 */

static struct omap_hwmod_class omap54xx_mpu_hwmod_class = {
	.name	= "mpu",
};

/* mpu */
static struct omap_hwmod omap54xx_mpu_hwmod = {
	.name		= "mpu",
	.class		= &omap54xx_mpu_hwmod_class,
	.clkdm_name	= "mpu_clkdm",
	.flags		= HWMOD_INIT_NO_IDLE,
	.main_clk	= "dpll_mpu_m2_ck",
	.prcm = {
		.omap4 = {
			.clkctrl_offs = OMAP54XX_CM_MPU_MPU_CLKCTRL_OFFSET,
			.context_offs = OMAP54XX_RM_MPU_MPU_CONTEXT_OFFSET,
		},
	},
};


/*
 * 'timer' class
 * general purpose timer module with accurate 1ms tick
 * This class contains several variants: ['timer_1ms', 'timer']
 */

static struct omap_hwmod_class_sysconfig omap54xx_timer_1ms_sysc = {
	.rev_offs	= 0x0000,
	.sysc_offs	= 0x0010,
	.sysc_flags	= (SYSC_HAS_EMUFREE | SYSC_HAS_RESET_STATUS |
			   SYSC_HAS_SIDLEMODE | SYSC_HAS_SOFTRESET),
	.idlemodes	= (SIDLE_FORCE | SIDLE_NO | SIDLE_SMART |
			   SIDLE_SMART_WKUP),
	.sysc_fields	= &omap_hwmod_sysc_type2,
};

static struct omap_hwmod_class omap54xx_timer_1ms_hwmod_class = {
	.name	= "timer",
	.sysc	= &omap54xx_timer_1ms_sysc,
};

/* timer1 */
static struct omap_hwmod omap54xx_timer1_hwmod = {
	.name		= "timer1",
	.class		= &omap54xx_timer_1ms_hwmod_class,
	.clkdm_name	= "wkupaon_clkdm",
	.main_clk	= "timer1_gfclk_mux",
	.flags		= HWMOD_SET_DEFAULT_CLOCKACT,
	.prcm = {
		.omap4 = {
			.clkctrl_offs = OMAP54XX_CM_WKUPAON_TIMER1_CLKCTRL_OFFSET,
			.context_offs = OMAP54XX_RM_WKUPAON_TIMER1_CONTEXT_OFFSET,
			.modulemode   = MODULEMODE_SWCTRL,
		},
	},
};

/*
 * 'usb_host_hs' class
 * high-speed multi-port usb host controller
 */

static struct omap_hwmod_class_sysconfig omap54xx_usb_host_hs_sysc = {
	.rev_offs	= 0x0000,
	.sysc_offs	= 0x0010,
	.sysc_flags	= (SYSC_HAS_MIDLEMODE | SYSC_HAS_RESET_STATUS |
			   SYSC_HAS_SIDLEMODE | SYSC_HAS_SOFTRESET),
	.idlemodes	= (SIDLE_FORCE | SIDLE_NO | SIDLE_SMART |
			   SIDLE_SMART_WKUP | MSTANDBY_FORCE | MSTANDBY_NO |
			   MSTANDBY_SMART | MSTANDBY_SMART_WKUP),
	.sysc_fields	= &omap_hwmod_sysc_type2,
};

static struct omap_hwmod_class omap54xx_usb_host_hs_hwmod_class = {
	.name	= "usb_host_hs",
	.sysc	= &omap54xx_usb_host_hs_sysc,
};

static struct omap_hwmod omap54xx_usb_host_hs_hwmod = {
	.name		= "usb_host_hs",
	.class		= &omap54xx_usb_host_hs_hwmod_class,
	.clkdm_name	= "l3init_clkdm",
	/*
	 * Errata: USBHOST Configured In Smart-Idle Can Lead To a Deadlock
	 * id: i660
	 *
	 * Description:
	 * In the following configuration :
	 * - USBHOST module is set to smart-idle mode
	 * - PRCM asserts idle_req to the USBHOST module ( This typically
	 *   happens when the system is going to a low power mode : all ports
	 *   have been suspended, the master part of the USBHOST module has
	 *   entered the standby state, and SW has cut the functional clocks)
	 * - an USBHOST interrupt occurs before the module is able to answer
	 *   idle_ack, typically a remote wakeup IRQ.
	 * Then the USB HOST module will enter a deadlock situation where it
	 * is no more accessible nor functional.
	 *
	 * Workaround:
	 * Don't use smart idle; use only force idle, hence HWMOD_SWSUP_SIDLE
	 */

	/*
	 * Errata: USB host EHCI may stall when entering smart-standby mode
	 * Id: i571
	 *
	 * Description:
	 * When the USBHOST module is set to smart-standby mode, and when it is
	 * ready to enter the standby state (i.e. all ports are suspended and
	 * all attached devices are in suspend mode), then it can wrongly assert
	 * the Mstandby signal too early while there are still some residual OCP
	 * transactions ongoing. If this condition occurs, the internal state
	 * machine may go to an undefined state and the USB link may be stuck
	 * upon the next resume.
	 *
	 * Workaround:
	 * Don't use smart standby; use only force standby,
	 * hence HWMOD_SWSUP_MSTANDBY
	 */

	.flags		= HWMOD_SWSUP_SIDLE | HWMOD_SWSUP_MSTANDBY,
	.main_clk	= "l3init_60m_fclk",
	.prcm = {
		.omap4 = {
			.clkctrl_offs = OMAP54XX_CM_L3INIT_USB_HOST_HS_CLKCTRL_OFFSET,
			.context_offs = OMAP54XX_RM_L3INIT_USB_HOST_HS_CONTEXT_OFFSET,
			.modulemode   = MODULEMODE_SWCTRL,
		},
	},
};

/*
 * 'usb_tll_hs' class
 * usb_tll_hs module is the adapter on the usb_host_hs ports
 */

static struct omap_hwmod_class_sysconfig omap54xx_usb_tll_hs_sysc = {
	.rev_offs	= 0x0000,
	.sysc_offs	= 0x0010,
	.syss_offs	= 0x0014,
	.sysc_flags	= (SYSC_HAS_AUTOIDLE | SYSC_HAS_CLOCKACTIVITY |
			   SYSC_HAS_ENAWAKEUP | SYSC_HAS_SIDLEMODE |
			   SYSC_HAS_SOFTRESET | SYSS_HAS_RESET_STATUS),
	.idlemodes	= (SIDLE_FORCE | SIDLE_NO | SIDLE_SMART),
	.sysc_fields	= &omap_hwmod_sysc_type1,
};

static struct omap_hwmod_class omap54xx_usb_tll_hs_hwmod_class = {
	.name	= "usb_tll_hs",
	.sysc	= &omap54xx_usb_tll_hs_sysc,
};

static struct omap_hwmod omap54xx_usb_tll_hs_hwmod = {
	.name		= "usb_tll_hs",
	.class		= &omap54xx_usb_tll_hs_hwmod_class,
	.clkdm_name	= "l3init_clkdm",
	.main_clk	= "l4_root_clk_div",
	.prcm = {
		.omap4 = {
			.clkctrl_offs = OMAP54XX_CM_L3INIT_USB_TLL_HS_CLKCTRL_OFFSET,
			.context_offs = OMAP54XX_RM_L3INIT_USB_TLL_HS_CONTEXT_OFFSET,
			.modulemode   = MODULEMODE_HWCTRL,
		},
	},
};

/*
 * 'usb_otg_ss' class
 * 2.0 super speed (usb_otg_ss) controller
 */

static struct omap_hwmod_class_sysconfig omap54xx_usb_otg_ss_sysc = {
	.rev_offs	= 0x0000,
	.sysc_offs	= 0x0010,
	.sysc_flags	= (SYSC_HAS_DMADISABLE | SYSC_HAS_MIDLEMODE |
			   SYSC_HAS_SIDLEMODE),
	.idlemodes	= (SIDLE_FORCE | SIDLE_NO | SIDLE_SMART |
			   SIDLE_SMART_WKUP | MSTANDBY_FORCE | MSTANDBY_NO |
			   MSTANDBY_SMART | MSTANDBY_SMART_WKUP),
	.sysc_fields	= &omap_hwmod_sysc_type2,
};

static struct omap_hwmod_class omap54xx_usb_otg_ss_hwmod_class = {
	.name	= "usb_otg_ss",
	.sysc	= &omap54xx_usb_otg_ss_sysc,
};

/* usb_otg_ss */
static struct omap_hwmod_opt_clk usb_otg_ss_opt_clks[] = {
	{ .role = "refclk960m", .clk = "usb_otg_ss_refclk960m" },
};

static struct omap_hwmod omap54xx_usb_otg_ss_hwmod = {
	.name		= "usb_otg_ss",
	.class		= &omap54xx_usb_otg_ss_hwmod_class,
	.clkdm_name	= "l3init_clkdm",
	.flags		= HWMOD_SWSUP_SIDLE,
	.main_clk	= "dpll_core_h13x2_ck",
	.prcm = {
		.omap4 = {
			.clkctrl_offs = OMAP54XX_CM_L3INIT_USB_OTG_SS_CLKCTRL_OFFSET,
			.context_offs = OMAP54XX_RM_L3INIT_USB_OTG_SS_CONTEXT_OFFSET,
			.modulemode   = MODULEMODE_HWCTRL,
		},
	},
	.opt_clks	= usb_otg_ss_opt_clks,
	.opt_clks_cnt	= ARRAY_SIZE(usb_otg_ss_opt_clks),
};

/*
 * 'sata' class
 * sata:  serial ata interface  gen2 compliant   ( 1 rx/ 1 tx)
 */

static struct omap_hwmod_class_sysconfig omap54xx_sata_sysc = {
	.rev_offs	= 0x00fc,
	.sysc_offs	= 0x0000,
	.sysc_flags	= (SYSC_HAS_MIDLEMODE | SYSC_HAS_SIDLEMODE),
	.idlemodes	= (SIDLE_FORCE | SIDLE_NO | SIDLE_SMART |
			   SIDLE_SMART_WKUP | MSTANDBY_FORCE | MSTANDBY_NO |
			   MSTANDBY_SMART | MSTANDBY_SMART_WKUP),
	.sysc_fields	= &omap_hwmod_sysc_type2,
};

static struct omap_hwmod_class omap54xx_sata_hwmod_class = {
	.name	= "sata",
	.sysc	= &omap54xx_sata_sysc,
};

/* sata */
static struct omap_hwmod omap54xx_sata_hwmod = {
	.name		= "sata",
	.class		= &omap54xx_sata_hwmod_class,
	.clkdm_name	= "l3init_clkdm",
	.flags		= HWMOD_SWSUP_SIDLE | HWMOD_SWSUP_MSTANDBY,
	.main_clk	= "func_48m_fclk",
	.mpu_rt_idx	= 1,
	.prcm = {
		.omap4 = {
			.clkctrl_offs = OMAP54XX_CM_L3INIT_SATA_CLKCTRL_OFFSET,
			.context_offs = OMAP54XX_RM_L3INIT_SATA_CONTEXT_OFFSET,
			.modulemode   = MODULEMODE_SWCTRL,
		},
	},
};

/* l4_cfg -> sata */
static struct omap_hwmod_ocp_if omap54xx_l4_cfg__sata = {
	.master		= &omap54xx_l4_cfg_hwmod,
	.slave		= &omap54xx_sata_hwmod,
	.clk		= "l3_iclk_div",
	.user		= OCP_USER_MPU | OCP_USER_SDMA,
};

/*
 * Interfaces
 */

/* l3_main_1 -> dmm */
static struct omap_hwmod_ocp_if omap54xx_l3_main_1__dmm = {
	.master		= &omap54xx_l3_main_1_hwmod,
	.slave		= &omap54xx_dmm_hwmod,
	.clk		= "l3_iclk_div",
	.user		= OCP_USER_SDMA,
};

/* l3_main_3 -> l3_instr */
static struct omap_hwmod_ocp_if omap54xx_l3_main_3__l3_instr = {
	.master		= &omap54xx_l3_main_3_hwmod,
	.slave		= &omap54xx_l3_instr_hwmod,
	.clk		= "l3_iclk_div",
	.user		= OCP_USER_MPU | OCP_USER_SDMA,
};

/* l3_main_2 -> l3_main_1 */
static struct omap_hwmod_ocp_if omap54xx_l3_main_2__l3_main_1 = {
	.master		= &omap54xx_l3_main_2_hwmod,
	.slave		= &omap54xx_l3_main_1_hwmod,
	.clk		= "l3_iclk_div",
	.user		= OCP_USER_MPU | OCP_USER_SDMA,
};

/* l4_cfg -> l3_main_1 */
static struct omap_hwmod_ocp_if omap54xx_l4_cfg__l3_main_1 = {
	.master		= &omap54xx_l4_cfg_hwmod,
	.slave		= &omap54xx_l3_main_1_hwmod,
	.clk		= "l3_iclk_div",
	.user		= OCP_USER_MPU | OCP_USER_SDMA,
};

/* mpu -> l3_main_1 */
static struct omap_hwmod_ocp_if omap54xx_mpu__l3_main_1 = {
	.master		= &omap54xx_mpu_hwmod,
	.slave		= &omap54xx_l3_main_1_hwmod,
	.clk		= "l3_iclk_div",
	.user		= OCP_USER_MPU,
};

/* l3_main_1 -> l3_main_2 */
static struct omap_hwmod_ocp_if omap54xx_l3_main_1__l3_main_2 = {
	.master		= &omap54xx_l3_main_1_hwmod,
	.slave		= &omap54xx_l3_main_2_hwmod,
	.clk		= "l3_iclk_div",
	.user		= OCP_USER_MPU,
};

/* l4_cfg -> l3_main_2 */
static struct omap_hwmod_ocp_if omap54xx_l4_cfg__l3_main_2 = {
	.master		= &omap54xx_l4_cfg_hwmod,
	.slave		= &omap54xx_l3_main_2_hwmod,
	.clk		= "l3_iclk_div",
	.user		= OCP_USER_MPU | OCP_USER_SDMA,
};

/* l3_main_1 -> l3_main_3 */
static struct omap_hwmod_ocp_if omap54xx_l3_main_1__l3_main_3 = {
	.master		= &omap54xx_l3_main_1_hwmod,
	.slave		= &omap54xx_l3_main_3_hwmod,
	.clk		= "l3_iclk_div",
	.user		= OCP_USER_MPU,
};

/* l3_main_2 -> l3_main_3 */
static struct omap_hwmod_ocp_if omap54xx_l3_main_2__l3_main_3 = {
	.master		= &omap54xx_l3_main_2_hwmod,
	.slave		= &omap54xx_l3_main_3_hwmod,
	.clk		= "l3_iclk_div",
	.user		= OCP_USER_MPU | OCP_USER_SDMA,
};

/* l4_cfg -> l3_main_3 */
static struct omap_hwmod_ocp_if omap54xx_l4_cfg__l3_main_3 = {
	.master		= &omap54xx_l4_cfg_hwmod,
	.slave		= &omap54xx_l3_main_3_hwmod,
	.clk		= "l3_iclk_div",
	.user		= OCP_USER_MPU | OCP_USER_SDMA,
};

/* l3_main_1 -> l4_abe */
static struct omap_hwmod_ocp_if omap54xx_l3_main_1__l4_abe = {
	.master		= &omap54xx_l3_main_1_hwmod,
	.slave		= &omap54xx_l4_abe_hwmod,
	.clk		= "abe_iclk",
	.user		= OCP_USER_MPU | OCP_USER_SDMA,
};

/* mpu -> l4_abe */
static struct omap_hwmod_ocp_if omap54xx_mpu__l4_abe = {
	.master		= &omap54xx_mpu_hwmod,
	.slave		= &omap54xx_l4_abe_hwmod,
	.clk		= "abe_iclk",
	.user		= OCP_USER_MPU | OCP_USER_SDMA,
};

/* l3_main_1 -> l4_cfg */
static struct omap_hwmod_ocp_if omap54xx_l3_main_1__l4_cfg = {
	.master		= &omap54xx_l3_main_1_hwmod,
	.slave		= &omap54xx_l4_cfg_hwmod,
	.clk		= "l4_root_clk_div",
	.user		= OCP_USER_MPU | OCP_USER_SDMA,
};

/* l3_main_2 -> l4_per */
static struct omap_hwmod_ocp_if omap54xx_l3_main_2__l4_per = {
	.master		= &omap54xx_l3_main_2_hwmod,
	.slave		= &omap54xx_l4_per_hwmod,
	.clk		= "l4_root_clk_div",
	.user		= OCP_USER_MPU | OCP_USER_SDMA,
};

/* l3_main_1 -> l4_wkup */
static struct omap_hwmod_ocp_if omap54xx_l3_main_1__l4_wkup = {
	.master		= &omap54xx_l3_main_1_hwmod,
	.slave		= &omap54xx_l4_wkup_hwmod,
	.clk		= "wkupaon_iclk_mux",
	.user		= OCP_USER_MPU | OCP_USER_SDMA,
};

/* mpu -> mpu_private */
static struct omap_hwmod_ocp_if omap54xx_mpu__mpu_private = {
	.master		= &omap54xx_mpu_hwmod,
	.slave		= &omap54xx_mpu_private_hwmod,
	.clk		= "l3_iclk_div",
	.user		= OCP_USER_MPU | OCP_USER_SDMA,
};

/* l4_wkup -> counter_32k */
static struct omap_hwmod_ocp_if omap54xx_l4_wkup__counter_32k = {
	.master		= &omap54xx_l4_wkup_hwmod,
	.slave		= &omap54xx_counter_32k_hwmod,
	.clk		= "wkupaon_iclk_mux",
	.user		= OCP_USER_MPU | OCP_USER_SDMA,
};

<<<<<<< HEAD
/* l3_main_2 -> dss */
static struct omap_hwmod_ocp_if omap54xx_l3_main_2__dss = {
	.master		= &omap54xx_l3_main_2_hwmod,
	.slave		= &omap54xx_dss_hwmod,
	.clk		= "l3_iclk_div",
	.user		= OCP_USER_MPU | OCP_USER_SDMA,
};

/* l3_main_2 -> dss_dispc */
static struct omap_hwmod_ocp_if omap54xx_l3_main_2__dss_dispc = {
	.master		= &omap54xx_l3_main_2_hwmod,
	.slave		= &omap54xx_dss_dispc_hwmod,
	.clk		= "l3_iclk_div",
	.user		= OCP_USER_MPU | OCP_USER_SDMA,
};

/* l3_main_2 -> dss_dsi1_a */
static struct omap_hwmod_ocp_if omap54xx_l3_main_2__dss_dsi1_a = {
	.master		= &omap54xx_l3_main_2_hwmod,
	.slave		= &omap54xx_dss_dsi1_a_hwmod,
	.clk		= "l3_iclk_div",
	.user		= OCP_USER_MPU | OCP_USER_SDMA,
};

/* l3_main_2 -> dss_dsi1_c */
static struct omap_hwmod_ocp_if omap54xx_l3_main_2__dss_dsi1_c = {
	.master		= &omap54xx_l3_main_2_hwmod,
	.slave		= &omap54xx_dss_dsi1_c_hwmod,
	.clk		= "l3_iclk_div",
	.user		= OCP_USER_MPU | OCP_USER_SDMA,
};

/* l3_main_2 -> dss_hdmi */
static struct omap_hwmod_ocp_if omap54xx_l3_main_2__dss_hdmi = {
	.master		= &omap54xx_l3_main_2_hwmod,
	.slave		= &omap54xx_dss_hdmi_hwmod,
	.clk		= "l3_iclk_div",
	.user		= OCP_USER_MPU | OCP_USER_SDMA,
};

/* l3_main_2 -> dss_rfbi */
static struct omap_hwmod_ocp_if omap54xx_l3_main_2__dss_rfbi = {
	.master		= &omap54xx_l3_main_2_hwmod,
	.slave		= &omap54xx_dss_rfbi_hwmod,
	.clk		= "l3_iclk_div",
	.user		= OCP_USER_MPU | OCP_USER_SDMA,
};

=======
>>>>>>> 04d5ce62
/* mpu -> emif1 */
static struct omap_hwmod_ocp_if omap54xx_mpu__emif1 = {
	.master		= &omap54xx_mpu_hwmod,
	.slave		= &omap54xx_emif1_hwmod,
	.clk		= "dpll_core_h11x2_ck",
	.user		= OCP_USER_MPU | OCP_USER_SDMA,
};

/* mpu -> emif2 */
static struct omap_hwmod_ocp_if omap54xx_mpu__emif2 = {
	.master		= &omap54xx_mpu_hwmod,
	.slave		= &omap54xx_emif2_hwmod,
	.clk		= "dpll_core_h11x2_ck",
	.user		= OCP_USER_MPU | OCP_USER_SDMA,
};

/* l4_cfg -> mpu */
static struct omap_hwmod_ocp_if omap54xx_l4_cfg__mpu = {
	.master		= &omap54xx_l4_cfg_hwmod,
	.slave		= &omap54xx_mpu_hwmod,
	.clk		= "l4_root_clk_div",
	.user		= OCP_USER_MPU | OCP_USER_SDMA,
};

/* l4_wkup -> timer1 */
static struct omap_hwmod_ocp_if omap54xx_l4_wkup__timer1 = {
	.master		= &omap54xx_l4_wkup_hwmod,
	.slave		= &omap54xx_timer1_hwmod,
	.clk		= "wkupaon_iclk_mux",
	.user		= OCP_USER_MPU | OCP_USER_SDMA,
};

/* l4_cfg -> usb_host_hs */
static struct omap_hwmod_ocp_if omap54xx_l4_cfg__usb_host_hs = {
	.master		= &omap54xx_l4_cfg_hwmod,
	.slave		= &omap54xx_usb_host_hs_hwmod,
	.clk		= "l3_iclk_div",
	.user		= OCP_USER_MPU | OCP_USER_SDMA,
};

/* l4_cfg -> usb_tll_hs */
static struct omap_hwmod_ocp_if omap54xx_l4_cfg__usb_tll_hs = {
	.master		= &omap54xx_l4_cfg_hwmod,
	.slave		= &omap54xx_usb_tll_hs_hwmod,
	.clk		= "l4_root_clk_div",
	.user		= OCP_USER_MPU | OCP_USER_SDMA,
};

/* l4_cfg -> usb_otg_ss */
static struct omap_hwmod_ocp_if omap54xx_l4_cfg__usb_otg_ss = {
	.master		= &omap54xx_l4_cfg_hwmod,
	.slave		= &omap54xx_usb_otg_ss_hwmod,
	.clk		= "dpll_core_h13x2_ck",
	.user		= OCP_USER_MPU | OCP_USER_SDMA,
};

static struct omap_hwmod_ocp_if *omap54xx_hwmod_ocp_ifs[] __initdata = {
	&omap54xx_l3_main_1__dmm,
	&omap54xx_l3_main_3__l3_instr,
	&omap54xx_l3_main_2__l3_main_1,
	&omap54xx_l4_cfg__l3_main_1,
	&omap54xx_mpu__l3_main_1,
	&omap54xx_l3_main_1__l3_main_2,
	&omap54xx_l4_cfg__l3_main_2,
	&omap54xx_l3_main_1__l3_main_3,
	&omap54xx_l3_main_2__l3_main_3,
	&omap54xx_l4_cfg__l3_main_3,
	&omap54xx_l3_main_1__l4_abe,
	&omap54xx_mpu__l4_abe,
	&omap54xx_l3_main_1__l4_cfg,
	&omap54xx_l3_main_2__l4_per,
	&omap54xx_l3_main_1__l4_wkup,
	&omap54xx_mpu__mpu_private,
	&omap54xx_l4_wkup__counter_32k,
<<<<<<< HEAD
	&omap54xx_l3_main_2__dss,
	&omap54xx_l3_main_2__dss_dispc,
	&omap54xx_l3_main_2__dss_dsi1_a,
	&omap54xx_l3_main_2__dss_dsi1_c,
	&omap54xx_l3_main_2__dss_hdmi,
	&omap54xx_l3_main_2__dss_rfbi,
=======
>>>>>>> 04d5ce62
	&omap54xx_mpu__emif1,
	&omap54xx_mpu__emif2,
	&omap54xx_l4_cfg__mpu,
	&omap54xx_l4_wkup__timer1,
	&omap54xx_l4_cfg__usb_host_hs,
	&omap54xx_l4_cfg__usb_tll_hs,
	&omap54xx_l4_cfg__usb_otg_ss,
	&omap54xx_l4_cfg__sata,
	NULL,
};

int __init omap54xx_hwmod_init(void)
{
	omap_hwmod_init();
	return omap_hwmod_register_links(omap54xx_hwmod_ocp_ifs);
}<|MERGE_RESOLUTION|>--- conflicted
+++ resolved
@@ -227,243 +227,6 @@
 };
 
 /*
-<<<<<<< HEAD
- * 'dss' class
- * display sub-system
- */
-static struct omap_hwmod_class_sysconfig omap54xx_dss_sysc = {
-	.rev_offs	= 0x0000,
-	.syss_offs	= 0x0014,
-	.sysc_flags	= SYSS_HAS_RESET_STATUS,
-};
-
-static struct omap_hwmod_class omap54xx_dss_hwmod_class = {
-	.name	= "dss",
-	.sysc	= &omap54xx_dss_sysc,
-	.reset	= omap_dss_reset,
-};
-
-/* dss */
-static struct omap_hwmod_opt_clk dss_opt_clks[] = {
-	{ .role = "32khz_clk", .clk = "dss_32khz_clk" },
-	{ .role = "sys_clk", .clk = "dss_sys_clk" },
-	{ .role = "hdmi_clk", .clk = "dss_48mhz_clk" },
-};
-
-static struct omap_hwmod omap54xx_dss_hwmod = {
-	.name		= "dss_core",
-	.class		= &omap54xx_dss_hwmod_class,
-	.clkdm_name	= "dss_clkdm",
-	.flags		= HWMOD_CONTROL_OPT_CLKS_IN_RESET,
-	.main_clk	= "dss_dss_clk",
-	.prcm = {
-		.omap4 = {
-			.clkctrl_offs = OMAP54XX_CM_DSS_DSS_CLKCTRL_OFFSET,
-			.context_offs = OMAP54XX_RM_DSS_DSS_CONTEXT_OFFSET,
-			.modulemode   = MODULEMODE_SWCTRL,
-		},
-	},
-	.opt_clks	= dss_opt_clks,
-	.opt_clks_cnt	= ARRAY_SIZE(dss_opt_clks),
-};
-
-/*
- * 'dispc' class
- * display controller
- */
-
-static struct omap_hwmod_class_sysconfig omap54xx_dispc_sysc = {
-	.rev_offs	= 0x0000,
-	.sysc_offs	= 0x0010,
-	.syss_offs	= 0x0014,
-	.sysc_flags	= (SYSC_HAS_AUTOIDLE | SYSC_HAS_CLOCKACTIVITY |
-			   SYSC_HAS_ENAWAKEUP | SYSC_HAS_MIDLEMODE |
-			   SYSC_HAS_SIDLEMODE | SYSC_HAS_SOFTRESET |
-			   SYSS_HAS_RESET_STATUS),
-	.idlemodes	= (SIDLE_FORCE | SIDLE_NO | SIDLE_SMART |
-			   MSTANDBY_FORCE | MSTANDBY_NO | MSTANDBY_SMART),
-	.sysc_fields	= &omap_hwmod_sysc_type1,
-};
-
-static struct omap_hwmod_class omap54xx_dispc_hwmod_class = {
-	.name	= "dispc",
-	.sysc	= &omap54xx_dispc_sysc,
-};
-
-/* dss_dispc */
-static struct omap_hwmod_opt_clk dss_dispc_opt_clks[] = {
-	{ .role = "sys_clk", .clk = "dss_sys_clk" },
-};
-
-/* dss_dispc dev_attr */
-static struct omap_dss_dispc_dev_attr dss_dispc_dev_attr = {
-	.has_framedonetv_irq	= 1,
-	.manager_count		= 4,
-};
-
-static struct omap_hwmod omap54xx_dss_dispc_hwmod = {
-	.name		= "dss_dispc",
-	.class		= &omap54xx_dispc_hwmod_class,
-	.clkdm_name	= "dss_clkdm",
-	.main_clk	= "dss_dss_clk",
-	.prcm = {
-		.omap4 = {
-			.clkctrl_offs = OMAP54XX_CM_DSS_DSS_CLKCTRL_OFFSET,
-			.flags = HWMOD_OMAP4_NO_CONTEXT_LOSS_BIT,
-		},
-	},
-	.opt_clks	= dss_dispc_opt_clks,
-	.opt_clks_cnt	= ARRAY_SIZE(dss_dispc_opt_clks),
-	.dev_attr	= &dss_dispc_dev_attr,
-	.parent_hwmod	= &omap54xx_dss_hwmod,
-};
-
-/*
- * 'dsi1' class
- * display serial interface controller
- */
-
-static struct omap_hwmod_class_sysconfig omap54xx_dsi1_sysc = {
-	.rev_offs	= 0x0000,
-	.sysc_offs	= 0x0010,
-	.syss_offs	= 0x0014,
-	.sysc_flags	= (SYSC_HAS_AUTOIDLE | SYSC_HAS_CLOCKACTIVITY |
-			   SYSC_HAS_ENAWAKEUP | SYSC_HAS_SIDLEMODE |
-			   SYSC_HAS_SOFTRESET | SYSS_HAS_RESET_STATUS),
-	.idlemodes	= (SIDLE_FORCE | SIDLE_NO | SIDLE_SMART),
-	.sysc_fields	= &omap_hwmod_sysc_type1,
-};
-
-static struct omap_hwmod_class omap54xx_dsi1_hwmod_class = {
-	.name	= "dsi1",
-	.sysc	= &omap54xx_dsi1_sysc,
-};
-
-/* dss_dsi1_a */
-static struct omap_hwmod_opt_clk dss_dsi1_a_opt_clks[] = {
-	{ .role = "sys_clk", .clk = "dss_sys_clk" },
-};
-
-static struct omap_hwmod omap54xx_dss_dsi1_a_hwmod = {
-	.name		= "dss_dsi1",
-	.class		= &omap54xx_dsi1_hwmod_class,
-	.clkdm_name	= "dss_clkdm",
-	.main_clk	= "dss_dss_clk",
-	.prcm = {
-		.omap4 = {
-			.clkctrl_offs = OMAP54XX_CM_DSS_DSS_CLKCTRL_OFFSET,
-			.flags = HWMOD_OMAP4_NO_CONTEXT_LOSS_BIT,
-		},
-	},
-	.opt_clks	= dss_dsi1_a_opt_clks,
-	.opt_clks_cnt	= ARRAY_SIZE(dss_dsi1_a_opt_clks),
-	.parent_hwmod	= &omap54xx_dss_hwmod,
-};
-
-/* dss_dsi1_c */
-static struct omap_hwmod_opt_clk dss_dsi1_c_opt_clks[] = {
-	{ .role = "sys_clk", .clk = "dss_sys_clk" },
-};
-
-static struct omap_hwmod omap54xx_dss_dsi1_c_hwmod = {
-	.name		= "dss_dsi2",
-	.class		= &omap54xx_dsi1_hwmod_class,
-	.clkdm_name	= "dss_clkdm",
-	.main_clk	= "dss_dss_clk",
-	.prcm = {
-		.omap4 = {
-			.clkctrl_offs = OMAP54XX_CM_DSS_DSS_CLKCTRL_OFFSET,
-			.flags = HWMOD_OMAP4_NO_CONTEXT_LOSS_BIT,
-		},
-	},
-	.opt_clks	= dss_dsi1_c_opt_clks,
-	.opt_clks_cnt	= ARRAY_SIZE(dss_dsi1_c_opt_clks),
-	.parent_hwmod	= &omap54xx_dss_hwmod,
-};
-
-/*
- * 'hdmi' class
- * hdmi controller
- */
-
-static struct omap_hwmod_class_sysconfig omap54xx_hdmi_sysc = {
-	.rev_offs	= 0x0000,
-	.sysc_offs	= 0x0010,
-	.sysc_flags	= (SYSC_HAS_RESET_STATUS | SYSC_HAS_SIDLEMODE |
-			   SYSC_HAS_SOFTRESET),
-	.idlemodes	= (SIDLE_FORCE | SIDLE_NO | SIDLE_SMART |
-			   SIDLE_SMART_WKUP),
-	.sysc_fields	= &omap_hwmod_sysc_type2,
-};
-
-static struct omap_hwmod_class omap54xx_hdmi_hwmod_class = {
-	.name	= "hdmi",
-	.sysc	= &omap54xx_hdmi_sysc,
-};
-
-static struct omap_hwmod_opt_clk dss_hdmi_opt_clks[] = {
-	{ .role = "sys_clk", .clk = "dss_sys_clk" },
-};
-
-static struct omap_hwmod omap54xx_dss_hdmi_hwmod = {
-	.name		= "dss_hdmi",
-	.class		= &omap54xx_hdmi_hwmod_class,
-	.clkdm_name	= "dss_clkdm",
-	.main_clk	= "dss_48mhz_clk",
-	.prcm = {
-		.omap4 = {
-			.clkctrl_offs = OMAP54XX_CM_DSS_DSS_CLKCTRL_OFFSET,
-			.flags = HWMOD_OMAP4_NO_CONTEXT_LOSS_BIT,
-		},
-	},
-	.opt_clks	= dss_hdmi_opt_clks,
-	.opt_clks_cnt	= ARRAY_SIZE(dss_hdmi_opt_clks),
-	.parent_hwmod	= &omap54xx_dss_hwmod,
-};
-
-/*
- * 'rfbi' class
- * remote frame buffer interface
- */
-
-static struct omap_hwmod_class_sysconfig omap54xx_rfbi_sysc = {
-	.rev_offs	= 0x0000,
-	.sysc_offs	= 0x0010,
-	.syss_offs	= 0x0014,
-	.sysc_flags	= (SYSC_HAS_AUTOIDLE | SYSC_HAS_SIDLEMODE |
-			   SYSC_HAS_SOFTRESET | SYSS_HAS_RESET_STATUS),
-	.idlemodes	= (SIDLE_FORCE | SIDLE_NO | SIDLE_SMART),
-	.sysc_fields	= &omap_hwmod_sysc_type1,
-};
-
-static struct omap_hwmod_class omap54xx_rfbi_hwmod_class = {
-	.name	= "rfbi",
-	.sysc	= &omap54xx_rfbi_sysc,
-};
-
-/* dss_rfbi */
-static struct omap_hwmod_opt_clk dss_rfbi_opt_clks[] = {
-	{ .role = "ick", .clk = "l3_iclk_div" },
-};
-
-static struct omap_hwmod omap54xx_dss_rfbi_hwmod = {
-	.name		= "dss_rfbi",
-	.class		= &omap54xx_rfbi_hwmod_class,
-	.clkdm_name	= "dss_clkdm",
-	.prcm = {
-		.omap4 = {
-			.clkctrl_offs = OMAP54XX_CM_DSS_DSS_CLKCTRL_OFFSET,
-			.flags = HWMOD_OMAP4_NO_CONTEXT_LOSS_BIT,
-		},
-	},
-	.opt_clks	= dss_rfbi_opt_clks,
-	.opt_clks_cnt	= ARRAY_SIZE(dss_rfbi_opt_clks),
-	.parent_hwmod	= &omap54xx_dss_hwmod,
-};
-
-/*
-=======
->>>>>>> 04d5ce62
  * 'emif' class
  * external memory interface no1 (wrapper)
  */
@@ -911,57 +674,6 @@
 	.user		= OCP_USER_MPU | OCP_USER_SDMA,
 };
 
-<<<<<<< HEAD
-/* l3_main_2 -> dss */
-static struct omap_hwmod_ocp_if omap54xx_l3_main_2__dss = {
-	.master		= &omap54xx_l3_main_2_hwmod,
-	.slave		= &omap54xx_dss_hwmod,
-	.clk		= "l3_iclk_div",
-	.user		= OCP_USER_MPU | OCP_USER_SDMA,
-};
-
-/* l3_main_2 -> dss_dispc */
-static struct omap_hwmod_ocp_if omap54xx_l3_main_2__dss_dispc = {
-	.master		= &omap54xx_l3_main_2_hwmod,
-	.slave		= &omap54xx_dss_dispc_hwmod,
-	.clk		= "l3_iclk_div",
-	.user		= OCP_USER_MPU | OCP_USER_SDMA,
-};
-
-/* l3_main_2 -> dss_dsi1_a */
-static struct omap_hwmod_ocp_if omap54xx_l3_main_2__dss_dsi1_a = {
-	.master		= &omap54xx_l3_main_2_hwmod,
-	.slave		= &omap54xx_dss_dsi1_a_hwmod,
-	.clk		= "l3_iclk_div",
-	.user		= OCP_USER_MPU | OCP_USER_SDMA,
-};
-
-/* l3_main_2 -> dss_dsi1_c */
-static struct omap_hwmod_ocp_if omap54xx_l3_main_2__dss_dsi1_c = {
-	.master		= &omap54xx_l3_main_2_hwmod,
-	.slave		= &omap54xx_dss_dsi1_c_hwmod,
-	.clk		= "l3_iclk_div",
-	.user		= OCP_USER_MPU | OCP_USER_SDMA,
-};
-
-/* l3_main_2 -> dss_hdmi */
-static struct omap_hwmod_ocp_if omap54xx_l3_main_2__dss_hdmi = {
-	.master		= &omap54xx_l3_main_2_hwmod,
-	.slave		= &omap54xx_dss_hdmi_hwmod,
-	.clk		= "l3_iclk_div",
-	.user		= OCP_USER_MPU | OCP_USER_SDMA,
-};
-
-/* l3_main_2 -> dss_rfbi */
-static struct omap_hwmod_ocp_if omap54xx_l3_main_2__dss_rfbi = {
-	.master		= &omap54xx_l3_main_2_hwmod,
-	.slave		= &omap54xx_dss_rfbi_hwmod,
-	.clk		= "l3_iclk_div",
-	.user		= OCP_USER_MPU | OCP_USER_SDMA,
-};
-
-=======
->>>>>>> 04d5ce62
 /* mpu -> emif1 */
 static struct omap_hwmod_ocp_if omap54xx_mpu__emif1 = {
 	.master		= &omap54xx_mpu_hwmod,
@@ -1036,15 +748,6 @@
 	&omap54xx_l3_main_1__l4_wkup,
 	&omap54xx_mpu__mpu_private,
 	&omap54xx_l4_wkup__counter_32k,
-<<<<<<< HEAD
-	&omap54xx_l3_main_2__dss,
-	&omap54xx_l3_main_2__dss_dispc,
-	&omap54xx_l3_main_2__dss_dsi1_a,
-	&omap54xx_l3_main_2__dss_dsi1_c,
-	&omap54xx_l3_main_2__dss_hdmi,
-	&omap54xx_l3_main_2__dss_rfbi,
-=======
->>>>>>> 04d5ce62
 	&omap54xx_mpu__emif1,
 	&omap54xx_mpu__emif2,
 	&omap54xx_l4_cfg__mpu,
