--- conflicted
+++ resolved
@@ -607,8 +607,6 @@
 			[C(RESULT_MISS)]	= CACHE_OP_UNSUPPORTED,
 		},
 	},
-<<<<<<< HEAD
-=======
 };
 
 /*
@@ -733,7 +731,6 @@
 			[C(RESULT_MISS)]	= CACHE_OP_UNSUPPORTED,
 		},
 	},
->>>>>>> e9676695
 };
 
 /*
