source "init/Kconfig"

source "kernel/Kconfig.freezer"

menu "Processor type and features"

config IA64
	bool
	select PCI if (!IA64_HP_SIM)
	select ACPI if (!IA64_HP_SIM)
	select PM if (!IA64_HP_SIM)
	select ARCH_SUPPORTS_MSI
	select HAVE_UNSTABLE_SCHED_CLOCK
	select HAVE_IDE
	select HAVE_OPROFILE
	select HAVE_KPROBES
	select HAVE_KRETPROBES
	select HAVE_FTRACE_MCOUNT_RECORD
	select HAVE_DYNAMIC_FTRACE if (!ITANIUM)
	select HAVE_FUNCTION_TRACER
	select HAVE_DMA_ATTRS
	select HAVE_KVM
	select HAVE_ARCH_TRACEHOOK
	select HAVE_DMA_API_DEBUG
	select HAVE_GENERIC_HARDIRQS
	select HAVE_MEMBLOCK
	select HAVE_MEMBLOCK_NODE_MAP
	select HAVE_VIRT_CPU_ACCOUNTING
	select ARCH_DISCARD_MEMBLOCK
	select GENERIC_IRQ_PROBE
	select GENERIC_PENDING_IRQ if SMP
	select IRQ_PER_CPU
	select GENERIC_IRQ_SHOW
	select ARCH_WANT_OPTIONAL_GPIOLIB
	select ARCH_HAVE_NMI_SAFE_CMPXCHG
	select GENERIC_IOMAP
	select GENERIC_SMP_IDLE_THREAD
	select ARCH_INIT_TASK
	select ARCH_TASK_STRUCT_ALLOCATOR
	select ARCH_THREAD_INFO_ALLOCATOR
	select ARCH_CLOCKSOURCE_DATA
<<<<<<< HEAD
	select GENERIC_TIME_VSYSCALL_OLD
=======
	select GENERIC_TIME_VSYSCALL
	select HAVE_MOD_ARCH_SPECIFIC
	select MODULES_USE_ELF_RELA
>>>>>>> dbadc176
	default y
	help
	  The Itanium Processor Family is Intel's 64-bit successor to
	  the 32-bit X86 line.  The IA-64 Linux project has a home
	  page at <http://www.linuxia64.org/> and a mailing list at
	  <linux-ia64@vger.kernel.org>.

config 64BIT
	bool
	select ATA_NONSTANDARD if ATA
	default y

config ZONE_DMA
	def_bool y
	depends on !IA64_SGI_SN2

config QUICKLIST
	bool
	default y

config MMU
	bool
	default y

config ARCH_DMA_ADDR_T_64BIT
	def_bool y

config NEED_DMA_MAP_STATE
	def_bool y

config NEED_SG_DMA_LENGTH
	def_bool y

config SWIOTLB
       bool

config STACKTRACE_SUPPORT
	def_bool y

config GENERIC_LOCKBREAK
	def_bool n

config RWSEM_XCHGADD_ALGORITHM
	bool
	default y

config HUGETLB_PAGE_SIZE_VARIABLE
	bool
	depends on HUGETLB_PAGE
	default y

config GENERIC_CALIBRATE_DELAY
	bool
	default y

config HAVE_SETUP_PER_CPU_AREA
	def_bool y

config GENERIC_GPIO
	bool

config DMI
	bool
	default y

config EFI
	bool
	default y

config SCHED_OMIT_FRAME_POINTER
	bool
	default y

config IA64_UNCACHED_ALLOCATOR
	bool
	select GENERIC_ALLOCATOR

config ARCH_USES_PG_UNCACHED
	def_bool y
	depends on IA64_UNCACHED_ALLOCATOR

config AUDIT_ARCH
	bool
	default y

menuconfig PARAVIRT_GUEST
	bool "Paravirtualized guest support"
	depends on BROKEN
	help
	  Say Y here to get to see options related to running Linux under
	  various hypervisors.  This option alone does not add any kernel code.

	  If you say N, all options in this submenu will be skipped and disabled.

if PARAVIRT_GUEST

config PARAVIRT
	bool "Enable paravirtualization code"
	depends on PARAVIRT_GUEST
	default y
	help
	  This changes the kernel so it can modify itself when it is run
	  under a hypervisor, potentially improving performance significantly
	  over full virtualization.  However, when run without a hypervisor
	  the kernel is theoretically slower and slightly larger.


source "arch/ia64/xen/Kconfig"

endif

choice
	prompt "System type"
	default IA64_GENERIC

config IA64_GENERIC
	bool "generic"
	select NUMA
	select ACPI_NUMA
	select SWIOTLB
	select PCI_MSI
	help
	  This selects the system type of your hardware.  A "generic" kernel
	  will run on any supported IA-64 system.  However, if you configure
	  a kernel for your specific system, it will be faster and smaller.

	  generic		For any supported IA-64 system
	  DIG-compliant		For DIG ("Developer's Interface Guide") compliant systems
	  DIG+Intel+IOMMU	For DIG systems with Intel IOMMU
	  HP-zx1/sx1000		For HP systems
	  HP-zx1/sx1000+swiotlb	For HP systems with (broken) DMA-constrained devices.
	  SGI-SN2		For SGI Altix systems
	  SGI-UV		For SGI UV systems
	  Ski-simulator		For the HP simulator <http://www.hpl.hp.com/research/linux/ski/>
	  Xen-domU		For xen domU system

	  If you don't know what to do, choose "generic".

config IA64_DIG
	bool "DIG-compliant"
	select SWIOTLB

config IA64_DIG_VTD
	bool "DIG+Intel+IOMMU"
	select DMAR
	select PCI_MSI

config IA64_HP_ZX1
	bool "HP-zx1/sx1000"
	help
	  Build a kernel that runs on HP zx1 and sx1000 systems.  This adds
	  support for the HP I/O MMU.

config IA64_HP_ZX1_SWIOTLB
	bool "HP-zx1/sx1000 with software I/O TLB"
	select SWIOTLB
	help
	  Build a kernel that runs on HP zx1 and sx1000 systems even when they
	  have broken PCI devices which cannot DMA to full 32 bits.  Apart
	  from support for the HP I/O MMU, this includes support for the software
	  I/O TLB, which allows supporting the broken devices at the expense of
	  wasting some kernel memory (about 2MB by default).

config IA64_SGI_SN2
	bool "SGI-SN2"
	select NUMA
	select ACPI_NUMA
	help
	  Selecting this option will optimize the kernel for use on sn2 based
	  systems, but the resulting kernel binary will not run on other
	  types of ia64 systems.  If you have an SGI Altix system, it's safe
	  to select this option.  If in doubt, select ia64 generic support
	  instead.

config IA64_SGI_UV
	bool "SGI-UV"
	select NUMA
	select ACPI_NUMA
	select SWIOTLB
	help
	  Selecting this option will optimize the kernel for use on UV based
	  systems, but the resulting kernel binary will not run on other
	  types of ia64 systems.  If you have an SGI UV system, it's safe
	  to select this option.  If in doubt, select ia64 generic support
	  instead.

config IA64_HP_SIM
	bool "Ski-simulator"
	select SWIOTLB

config IA64_XEN_GUEST
	bool "Xen guest"
	select SWIOTLB
	depends on XEN
	help
	  Build a kernel that runs on Xen guest domain. At this moment only
	  16KB page size in supported.

endchoice

choice
	prompt "Processor type"
	default ITANIUM

config ITANIUM
	bool "Itanium"
	help
	  Select your IA-64 processor type.  The default is Itanium.
	  This choice is safe for all IA-64 systems, but may not perform
	  optimally on systems with, say, Itanium 2 or newer processors.

config MCKINLEY
	bool "Itanium 2"
	help
	  Select this to configure for an Itanium 2 (McKinley) processor.

endchoice

choice
	prompt "Kernel page size"
	default IA64_PAGE_SIZE_16KB

config IA64_PAGE_SIZE_4KB
	bool "4KB"
	help
	  This lets you select the page size of the kernel.  For best IA-64
	  performance, a page size of 8KB or 16KB is recommended.  For best
	  IA-32 compatibility, a page size of 4KB should be selected (the vast
	  majority of IA-32 binaries work perfectly fine with a larger page
	  size).  For Itanium 2 or newer systems, a page size of 64KB can also
	  be selected.

	  4KB                For best IA-32 compatibility
	  8KB                For best IA-64 performance
	  16KB               For best IA-64 performance
	  64KB               Requires Itanium 2 or newer processor.

	  If you don't know what to do, choose 16KB.

config IA64_PAGE_SIZE_8KB
	bool "8KB"

config IA64_PAGE_SIZE_16KB
	bool "16KB"

config IA64_PAGE_SIZE_64KB
	depends on !ITANIUM
	bool "64KB"

endchoice

choice
	prompt "Page Table Levels"
	default PGTABLE_3

config PGTABLE_3
	bool "3 Levels"

config PGTABLE_4
	depends on !IA64_PAGE_SIZE_64KB
	bool "4 Levels"

endchoice

if IA64_HP_SIM
config HZ
	default 32
endif

if !IA64_HP_SIM
source kernel/Kconfig.hz
endif

config IA64_BRL_EMU
	bool
	depends on ITANIUM
	default y

# align cache-sensitive data to 128 bytes
config IA64_L1_CACHE_SHIFT
	int
	default "7" if MCKINLEY
	default "6" if ITANIUM

config IA64_CYCLONE
	bool "Cyclone (EXA) Time Source support"
	help
	  Say Y here to enable support for IBM EXA Cyclone time source.
	  If you're unsure, answer N.

config IOSAPIC
	bool
	depends on !IA64_HP_SIM
	default y

config FORCE_MAX_ZONEORDER
	int "MAX_ORDER (11 - 17)"  if !HUGETLB_PAGE
	range 11 17  if !HUGETLB_PAGE
	default "17" if HUGETLB_PAGE
	default "11"

config SMP
	bool "Symmetric multi-processing support"
	select USE_GENERIC_SMP_HELPERS
	help
	  This enables support for systems with more than one CPU. If you have
	  a system with only one CPU, say N.  If you have a system with more
	  than one CPU, say Y.

	  If you say N here, the kernel will run on single and multiprocessor
	  systems, but will use only one CPU of a multiprocessor system.  If
	  you say Y here, the kernel will run on many, but not all,
	  single processor systems.  On a single processor system, the kernel
	  will run faster if you say N here.

	  See also the SMP-HOWTO available at
	  <http://www.tldp.org/docs.html#howto>.

	  If you don't know what to do here, say N.

config NR_CPUS
	int "Maximum number of CPUs (2-4096)"
	range 2 4096
	depends on SMP
	default "4096"
	help
	  You should set this to the number of CPUs in your system, but
	  keep in mind that a kernel compiled for, e.g., 2 CPUs will boot but
	  only use 2 CPUs on a >2 CPU system.  Setting this to a value larger
	  than 64 will cause the use of a CPU mask array, causing a small
	  performance hit.

config HOTPLUG_CPU
	bool "Support for hot-pluggable CPUs (EXPERIMENTAL)"
	depends on SMP && EXPERIMENTAL
	select HOTPLUG
	default n
	---help---
	  Say Y here to experiment with turning CPUs off and on.  CPUs
	  can be controlled through /sys/devices/system/cpu/cpu#.
	  Say N if you want to disable CPU hotplug.

config ARCH_ENABLE_MEMORY_HOTPLUG
	def_bool y

config ARCH_ENABLE_MEMORY_HOTREMOVE
	def_bool y

config SCHED_SMT
	bool "SMT scheduler support"
	depends on SMP
	help
	  Improves the CPU scheduler's decision making when dealing with
	  Intel IA64 chips with MultiThreading at a cost of slightly increased
	  overhead in some places. If unsure say N here.

config PERMIT_BSP_REMOVE
	bool "Support removal of Bootstrap Processor"
	depends on HOTPLUG_CPU
	default n
	---help---
	Say Y here if your platform SAL will support removal of BSP with HOTPLUG_CPU
	support. 

config FORCE_CPEI_RETARGET
	bool "Force assumption that CPEI can be re-targeted"
	depends on PERMIT_BSP_REMOVE
	default n
	---help---
	Say Y if you need to force the assumption that CPEI can be re-targeted to
	any cpu in the system. This hint is available via ACPI 3.0 specifications.
	Tiger4 systems are capable of re-directing CPEI to any CPU other than BSP.
	This option it useful to enable this feature on older BIOS's as well.
	You can also enable this by using boot command line option force_cpei=1.

source "kernel/Kconfig.preempt"

source "mm/Kconfig"

config ARCH_SELECT_MEMORY_MODEL
	def_bool y

config ARCH_DISCONTIGMEM_ENABLE
	def_bool y
	help
	  Say Y to support efficient handling of discontiguous physical memory,
	  for architectures which are either NUMA (Non-Uniform Memory Access)
	  or have huge holes in the physical address space for other reasons.
 	  See <file:Documentation/vm/numa> for more.

config ARCH_FLATMEM_ENABLE
	def_bool y

config ARCH_SPARSEMEM_ENABLE
	def_bool y
	depends on ARCH_DISCONTIGMEM_ENABLE
	select SPARSEMEM_VMEMMAP_ENABLE

config ARCH_DISCONTIGMEM_DEFAULT
	def_bool y if (IA64_SGI_SN2 || IA64_GENERIC || IA64_HP_ZX1 || IA64_HP_ZX1_SWIOTLB)
	depends on ARCH_DISCONTIGMEM_ENABLE

config NUMA
	bool "NUMA support"
	depends on !IA64_HP_SIM && !FLATMEM
	default y if IA64_SGI_SN2
	select ACPI_NUMA if ACPI
	help
	  Say Y to compile the kernel to support NUMA (Non-Uniform Memory
	  Access).  This option is for configuring high-end multiprocessor
	  server systems.  If in doubt, say N.

config NODES_SHIFT
	int "Max num nodes shift(3-10)"
	range 3 10
	default "10"
	depends on NEED_MULTIPLE_NODES
	help
	  This option specifies the maximum number of nodes in your SSI system.
	  MAX_NUMNODES will be 2^(This value).
	  If in doubt, use the default.

# VIRTUAL_MEM_MAP and FLAT_NODE_MEM_MAP are functionally equivalent.
# VIRTUAL_MEM_MAP has been retained for historical reasons.
config VIRTUAL_MEM_MAP
	bool "Virtual mem map"
	depends on !SPARSEMEM
	default y if !IA64_HP_SIM
	help
	  Say Y to compile the kernel with support for a virtual mem map.
	  This code also only takes effect if a memory hole of greater than
	  1 Gb is found during boot.  You must turn this option on if you
	  require the DISCONTIGMEM option for your machine. If you are
	  unsure, say Y.

config HOLES_IN_ZONE
	bool
	default y if VIRTUAL_MEM_MAP

config HAVE_ARCH_EARLY_PFN_TO_NID
	def_bool NUMA && SPARSEMEM

config HAVE_ARCH_NODEDATA_EXTENSION
	def_bool y
	depends on NUMA

config USE_PERCPU_NUMA_NODE_ID
	def_bool y
	depends on NUMA

config HAVE_MEMORYLESS_NODES
	def_bool NUMA

config ARCH_PROC_KCORE_TEXT
	def_bool y
	depends on PROC_KCORE

config IA64_MCA_RECOVERY
	tristate "MCA recovery from errors other than TLB."

config PERFMON
	bool "Performance monitor support"
	help
	  Selects whether support for the IA-64 performance monitor hardware
	  is included in the kernel.  This makes some kernel data-structures a
	  little bigger and slows down execution a bit, but it is generally
	  a good idea to turn this on.  If you're unsure, say Y.

config IA64_PALINFO
	tristate "/proc/pal support"
	help
	  If you say Y here, you are able to get PAL (Processor Abstraction
	  Layer) information in /proc/pal.  This contains useful information
	  about the processors in your systems, such as cache and TLB sizes
	  and the PAL firmware version in use.

	  To use this option, you have to ensure that the "/proc file system
	  support" (CONFIG_PROC_FS) is enabled, too.

config IA64_MC_ERR_INJECT
	tristate "MC error injection support"
	help
	  Adds support for MC error injection. If enabled, the kernel 
	  will provide a sysfs interface for user applications to
	  call MC error injection PAL procedures to inject various errors.
	  This is a useful tool for MCA testing.

	  If you're unsure, do not select this option.

config SGI_SN
	def_bool y if (IA64_SGI_SN2 || IA64_GENERIC)

config IA64_ESI
	bool "ESI (Extensible SAL Interface) support"
	help
	  If you say Y here, support is built into the kernel to
	  make ESI calls.  ESI calls are used to support vendor-specific
	  firmware extensions, such as the ability to inject memory-errors
	  for test-purposes.  If you're unsure, say N.

config IA64_HP_AML_NFW
	bool "Support ACPI AML calls to native firmware"
	help
	  This driver installs a global ACPI Operation Region handler for
	  region 0xA1.  AML methods can use this OpRegion to call arbitrary
	  native firmware functions.  The driver installs the OpRegion
	  handler if there is an HPQ5001 device or if the user supplies
	  the "force" module parameter, e.g., with the "aml_nfw.force"
	  kernel command line option.

source "drivers/sn/Kconfig"

config KEXEC
	bool "kexec system call (EXPERIMENTAL)"
	depends on EXPERIMENTAL && !IA64_HP_SIM && (!SMP || HOTPLUG_CPU)
	help
	  kexec is a system call that implements the ability to shutdown your
	  current kernel, and to start another kernel.  It is like a reboot
	  but it is independent of the system firmware.   And like a reboot
	  you can start any kernel with it, not just Linux.

	  The name comes from the similarity to the exec system call.

	  It is an ongoing process to be certain the hardware in a machine
	  is properly shutdown, so do not be surprised if this code does not
	  initially work for you.  It may help to enable device hotplugging
	  support.  As of this writing the exact hardware interface is
	  strongly in flux, so no good recommendation can be made.

config CRASH_DUMP
	  bool "kernel crash dumps"
	  depends on IA64_MCA_RECOVERY && !IA64_HP_SIM && (!SMP || HOTPLUG_CPU)
	  help
	    Generate crash dump after being started by kexec.

source "drivers/firmware/Kconfig"

source "fs/Kconfig.binfmt"

endmenu

menu "Power management and ACPI options"

source "kernel/power/Kconfig"

source "drivers/acpi/Kconfig"

if PM

source "arch/ia64/kernel/cpufreq/Kconfig"

endif

endmenu

if !IA64_HP_SIM

menu "Bus options (PCI, PCMCIA)"

config PCI
	bool "PCI support"
	help
	  Real IA-64 machines all have PCI/PCI-X/PCI Express busses.  Say Y
	  here unless you are using a simulator without PCI support.

config PCI_DOMAINS
	def_bool PCI

config PCI_SYSCALL
	def_bool PCI

source "drivers/pci/pcie/Kconfig"

source "drivers/pci/Kconfig"

source "drivers/pci/hotplug/Kconfig"

source "drivers/pcmcia/Kconfig"

endmenu

endif

source "net/Kconfig"

source "drivers/Kconfig"

source "arch/ia64/hp/sim/Kconfig"

config MSPEC
	tristate "Memory special operations driver"
	depends on IA64
	select IA64_UNCACHED_ALLOCATOR
	help
	  If you have an ia64 and you want to enable memory special
	  operations support (formerly known as fetchop), say Y here,
	  otherwise say N.

source "fs/Kconfig"

source "arch/ia64/Kconfig.debug"

source "security/Kconfig"

source "crypto/Kconfig"

source "arch/ia64/kvm/Kconfig"

source "lib/Kconfig"

config IOMMU_HELPER
	def_bool (IA64_HP_ZX1 || IA64_HP_ZX1_SWIOTLB || IA64_GENERIC || SWIOTLB)<|MERGE_RESOLUTION|>--- conflicted
+++ resolved
@@ -39,13 +39,9 @@
 	select ARCH_TASK_STRUCT_ALLOCATOR
 	select ARCH_THREAD_INFO_ALLOCATOR
 	select ARCH_CLOCKSOURCE_DATA
-<<<<<<< HEAD
 	select GENERIC_TIME_VSYSCALL_OLD
-=======
-	select GENERIC_TIME_VSYSCALL
 	select HAVE_MOD_ARCH_SPECIFIC
 	select MODULES_USE_ELF_RELA
->>>>>>> dbadc176
 	default y
 	help
 	  The Itanium Processor Family is Intel's 64-bit successor to
