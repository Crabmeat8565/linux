// SPDX-License-Identifier: GPL-2.0-only
/*
 * Kernel-based Virtual Machine driver for Linux
 *
 * This module enables machines with Intel VT-x extensions to run virtual
 * machines without emulation or binary translation.
 *
 * Copyright (C) 2006 Qumranet, Inc.
 * Copyright 2010 Red Hat, Inc. and/or its affiliates.
 *
 * Authors:
 *   Avi Kivity   <avi@qumranet.com>
 *   Yaniv Kamay  <yaniv@qumranet.com>
 */

#include <kvm/iodev.h>

#include <linux/kvm_host.h>
#include <linux/kvm.h>
#include <linux/module.h>
#include <linux/errno.h>
#include <linux/percpu.h>
#include <linux/mm.h>
#include <linux/miscdevice.h>
#include <linux/vmalloc.h>
#include <linux/reboot.h>
#include <linux/debugfs.h>
#include <linux/highmem.h>
#include <linux/file.h>
#include <linux/syscore_ops.h>
#include <linux/cpu.h>
#include <linux/sched/signal.h>
#include <linux/sched/mm.h>
#include <linux/sched/stat.h>
#include <linux/cpumask.h>
#include <linux/smp.h>
#include <linux/anon_inodes.h>
#include <linux/profile.h>
#include <linux/kvm_para.h>
#include <linux/pagemap.h>
#include <linux/mman.h>
#include <linux/swap.h>
#include <linux/bitops.h>
#include <linux/spinlock.h>
#include <linux/compat.h>
#include <linux/srcu.h>
#include <linux/hugetlb.h>
#include <linux/slab.h>
#include <linux/sort.h>
#include <linux/bsearch.h>
#include <linux/io.h>
#include <linux/lockdep.h>
#include <linux/kthread.h>

#include <asm/processor.h>
#include <asm/ioctl.h>
#include <linux/uaccess.h>
#include <asm/pgtable.h>

#include "coalesced_mmio.h"
#include "async_pf.h"
#include "vfio.h"

#define CREATE_TRACE_POINTS
#include <trace/events/kvm.h>

/* Worst case buffer size needed for holding an integer. */
#define ITOA_MAX_LEN 12

MODULE_AUTHOR("Qumranet");
MODULE_LICENSE("GPL");

/* Architectures should define their poll value according to the halt latency */
unsigned int halt_poll_ns = KVM_HALT_POLL_NS_DEFAULT;
module_param(halt_poll_ns, uint, 0644);
EXPORT_SYMBOL_GPL(halt_poll_ns);

/* Default doubles per-vcpu halt_poll_ns. */
unsigned int halt_poll_ns_grow = 2;
module_param(halt_poll_ns_grow, uint, 0644);
EXPORT_SYMBOL_GPL(halt_poll_ns_grow);

/* The start value to grow halt_poll_ns from */
unsigned int halt_poll_ns_grow_start = 10000; /* 10us */
module_param(halt_poll_ns_grow_start, uint, 0644);
EXPORT_SYMBOL_GPL(halt_poll_ns_grow_start);

/* Default resets per-vcpu halt_poll_ns . */
unsigned int halt_poll_ns_shrink;
module_param(halt_poll_ns_shrink, uint, 0644);
EXPORT_SYMBOL_GPL(halt_poll_ns_shrink);

/*
 * Ordering of locks:
 *
 *	kvm->lock --> kvm->slots_lock --> kvm->irq_lock
 */

DEFINE_MUTEX(kvm_lock);
static DEFINE_RAW_SPINLOCK(kvm_count_lock);
LIST_HEAD(vm_list);

static cpumask_var_t cpus_hardware_enabled;
static int kvm_usage_count;
static atomic_t hardware_enable_failed;

static struct kmem_cache *kvm_vcpu_cache;

static __read_mostly struct preempt_ops kvm_preempt_ops;
static DEFINE_PER_CPU(struct kvm_vcpu *, kvm_running_vcpu);

struct dentry *kvm_debugfs_dir;
EXPORT_SYMBOL_GPL(kvm_debugfs_dir);

static int kvm_debugfs_num_entries;
static const struct file_operations stat_fops_per_vm;

static long kvm_vcpu_ioctl(struct file *file, unsigned int ioctl,
			   unsigned long arg);
#ifdef CONFIG_KVM_COMPAT
static long kvm_vcpu_compat_ioctl(struct file *file, unsigned int ioctl,
				  unsigned long arg);
#define KVM_COMPAT(c)	.compat_ioctl	= (c)
#else
/*
 * For architectures that don't implement a compat infrastructure,
 * adopt a double line of defense:
 * - Prevent a compat task from opening /dev/kvm
 * - If the open has been done by a 64bit task, and the KVM fd
 *   passed to a compat task, let the ioctls fail.
 */
static long kvm_no_compat_ioctl(struct file *file, unsigned int ioctl,
				unsigned long arg) { return -EINVAL; }

static int kvm_no_compat_open(struct inode *inode, struct file *file)
{
	return is_compat_task() ? -ENODEV : 0;
}
#define KVM_COMPAT(c)	.compat_ioctl	= kvm_no_compat_ioctl,	\
			.open		= kvm_no_compat_open
#endif
static int hardware_enable_all(void);
static void hardware_disable_all(void);

static void kvm_io_bus_destroy(struct kvm_io_bus *bus);

static void mark_page_dirty_in_slot(struct kvm_memory_slot *memslot, gfn_t gfn);

__visible bool kvm_rebooting;
EXPORT_SYMBOL_GPL(kvm_rebooting);

#define KVM_EVENT_CREATE_VM 0
#define KVM_EVENT_DESTROY_VM 1
static void kvm_uevent_notify_change(unsigned int type, struct kvm *kvm);
static unsigned long long kvm_createvm_count;
static unsigned long long kvm_active_vms;

__weak int kvm_arch_mmu_notifier_invalidate_range(struct kvm *kvm,
		unsigned long start, unsigned long end, bool blockable)
{
	return 0;
}

bool kvm_is_zone_device_pfn(kvm_pfn_t pfn)
{
	/*
	 * The metadata used by is_zone_device_page() to determine whether or
	 * not a page is ZONE_DEVICE is guaranteed to be valid if and only if
	 * the device has been pinned, e.g. by get_user_pages().  WARN if the
	 * page_count() is zero to help detect bad usage of this helper.
	 */
	if (!pfn_valid(pfn) || WARN_ON_ONCE(!page_count(pfn_to_page(pfn))))
		return false;

	return is_zone_device_page(pfn_to_page(pfn));
}

bool kvm_is_reserved_pfn(kvm_pfn_t pfn)
{
	/*
	 * ZONE_DEVICE pages currently set PG_reserved, but from a refcounting
	 * perspective they are "normal" pages, albeit with slightly different
	 * usage rules.
	 */
	if (pfn_valid(pfn))
		return PageReserved(pfn_to_page(pfn)) &&
		       !is_zero_pfn(pfn) &&
		       !kvm_is_zone_device_pfn(pfn);

	return true;
}

bool kvm_is_transparent_hugepage(kvm_pfn_t pfn)
{
	struct page *page = pfn_to_page(pfn);

	if (!PageTransCompoundMap(page))
		return false;

	return is_transparent_hugepage(compound_head(page));
}

/*
 * Switches to specified vcpu, until a matching vcpu_put()
 */
void vcpu_load(struct kvm_vcpu *vcpu)
{
	int cpu = get_cpu();

	__this_cpu_write(kvm_running_vcpu, vcpu);
	preempt_notifier_register(&vcpu->preempt_notifier);
	kvm_arch_vcpu_load(vcpu, cpu);
	put_cpu();
}
EXPORT_SYMBOL_GPL(vcpu_load);

void vcpu_put(struct kvm_vcpu *vcpu)
{
	preempt_disable();
	kvm_arch_vcpu_put(vcpu);
	preempt_notifier_unregister(&vcpu->preempt_notifier);
	__this_cpu_write(kvm_running_vcpu, NULL);
	preempt_enable();
}
EXPORT_SYMBOL_GPL(vcpu_put);

/* TODO: merge with kvm_arch_vcpu_should_kick */
static bool kvm_request_needs_ipi(struct kvm_vcpu *vcpu, unsigned req)
{
	int mode = kvm_vcpu_exiting_guest_mode(vcpu);

	/*
	 * We need to wait for the VCPU to reenable interrupts and get out of
	 * READING_SHADOW_PAGE_TABLES mode.
	 */
	if (req & KVM_REQUEST_WAIT)
		return mode != OUTSIDE_GUEST_MODE;

	/*
	 * Need to kick a running VCPU, but otherwise there is nothing to do.
	 */
	return mode == IN_GUEST_MODE;
}

static void ack_flush(void *_completed)
{
}

static inline bool kvm_kick_many_cpus(const struct cpumask *cpus, bool wait)
{
	if (unlikely(!cpus))
		cpus = cpu_online_mask;

	if (cpumask_empty(cpus))
		return false;

	smp_call_function_many(cpus, ack_flush, NULL, wait);
	return true;
}

bool kvm_make_vcpus_request_mask(struct kvm *kvm, unsigned int req,
				 struct kvm_vcpu *except,
				 unsigned long *vcpu_bitmap, cpumask_var_t tmp)
{
	int i, cpu, me;
	struct kvm_vcpu *vcpu;
	bool called;

	me = get_cpu();

	kvm_for_each_vcpu(i, vcpu, kvm) {
		if ((vcpu_bitmap && !test_bit(i, vcpu_bitmap)) ||
		    vcpu == except)
			continue;

		kvm_make_request(req, vcpu);
		cpu = vcpu->cpu;

		if (!(req & KVM_REQUEST_NO_WAKEUP) && kvm_vcpu_wake_up(vcpu))
			continue;

		if (tmp != NULL && cpu != -1 && cpu != me &&
		    kvm_request_needs_ipi(vcpu, req))
			__cpumask_set_cpu(cpu, tmp);
	}

	called = kvm_kick_many_cpus(tmp, !!(req & KVM_REQUEST_WAIT));
	put_cpu();

	return called;
}

bool kvm_make_all_cpus_request_except(struct kvm *kvm, unsigned int req,
				      struct kvm_vcpu *except)
{
	cpumask_var_t cpus;
	bool called;

	zalloc_cpumask_var(&cpus, GFP_ATOMIC);

	called = kvm_make_vcpus_request_mask(kvm, req, except, NULL, cpus);

	free_cpumask_var(cpus);
	return called;
}

bool kvm_make_all_cpus_request(struct kvm *kvm, unsigned int req)
{
	return kvm_make_all_cpus_request_except(kvm, req, NULL);
}

#ifndef CONFIG_HAVE_KVM_ARCH_TLB_FLUSH_ALL
void kvm_flush_remote_tlbs(struct kvm *kvm)
{
	/*
	 * Read tlbs_dirty before setting KVM_REQ_TLB_FLUSH in
	 * kvm_make_all_cpus_request.
	 */
	long dirty_count = smp_load_acquire(&kvm->tlbs_dirty);

	/*
	 * We want to publish modifications to the page tables before reading
	 * mode. Pairs with a memory barrier in arch-specific code.
	 * - x86: smp_mb__after_srcu_read_unlock in vcpu_enter_guest
	 * and smp_mb in walk_shadow_page_lockless_begin/end.
	 * - powerpc: smp_mb in kvmppc_prepare_to_enter.
	 *
	 * There is already an smp_mb__after_atomic() before
	 * kvm_make_all_cpus_request() reads vcpu->mode. We reuse that
	 * barrier here.
	 */
	if (!kvm_arch_flush_remote_tlb(kvm)
	    || kvm_make_all_cpus_request(kvm, KVM_REQ_TLB_FLUSH))
		++kvm->stat.remote_tlb_flush;
	cmpxchg(&kvm->tlbs_dirty, dirty_count, 0);
}
EXPORT_SYMBOL_GPL(kvm_flush_remote_tlbs);
#endif

void kvm_reload_remote_mmus(struct kvm *kvm)
{
	kvm_make_all_cpus_request(kvm, KVM_REQ_MMU_RELOAD);
}

static void kvm_vcpu_init(struct kvm_vcpu *vcpu, struct kvm *kvm, unsigned id)
{
	mutex_init(&vcpu->mutex);
	vcpu->cpu = -1;
	vcpu->kvm = kvm;
	vcpu->vcpu_id = id;
	vcpu->pid = NULL;
	init_swait_queue_head(&vcpu->wq);
	kvm_async_pf_vcpu_init(vcpu);

	vcpu->pre_pcpu = -1;
	INIT_LIST_HEAD(&vcpu->blocked_vcpu_list);

	kvm_vcpu_set_in_spin_loop(vcpu, false);
	kvm_vcpu_set_dy_eligible(vcpu, false);
	vcpu->preempted = false;
	vcpu->ready = false;
	preempt_notifier_init(&vcpu->preempt_notifier, &kvm_preempt_ops);
}

void kvm_vcpu_destroy(struct kvm_vcpu *vcpu)
{
	kvm_arch_vcpu_destroy(vcpu);

	/*
	 * No need for rcu_read_lock as VCPU_RUN is the only place that changes
	 * the vcpu->pid pointer, and at destruction time all file descriptors
	 * are already gone.
	 */
	put_pid(rcu_dereference_protected(vcpu->pid, 1));

	free_page((unsigned long)vcpu->run);
	kmem_cache_free(kvm_vcpu_cache, vcpu);
}
EXPORT_SYMBOL_GPL(kvm_vcpu_destroy);

#if defined(CONFIG_MMU_NOTIFIER) && defined(KVM_ARCH_WANT_MMU_NOTIFIER)
static inline struct kvm *mmu_notifier_to_kvm(struct mmu_notifier *mn)
{
	return container_of(mn, struct kvm, mmu_notifier);
}

static void kvm_mmu_notifier_change_pte(struct mmu_notifier *mn,
					struct mm_struct *mm,
					unsigned long address,
					pte_t pte)
{
	struct kvm *kvm = mmu_notifier_to_kvm(mn);
	int idx;

	idx = srcu_read_lock(&kvm->srcu);
	spin_lock(&kvm->mmu_lock);
	kvm->mmu_notifier_seq++;

	if (kvm_set_spte_hva(kvm, address, pte))
		kvm_flush_remote_tlbs(kvm);

	spin_unlock(&kvm->mmu_lock);
	srcu_read_unlock(&kvm->srcu, idx);
}

static int kvm_mmu_notifier_invalidate_range_start(struct mmu_notifier *mn,
					const struct mmu_notifier_range *range)
{
	struct kvm *kvm = mmu_notifier_to_kvm(mn);
	int need_tlb_flush = 0, idx;
	int ret;

	idx = srcu_read_lock(&kvm->srcu);
	spin_lock(&kvm->mmu_lock);
	/*
	 * The count increase must become visible at unlock time as no
	 * spte can be established without taking the mmu_lock and
	 * count is also read inside the mmu_lock critical section.
	 */
	kvm->mmu_notifier_count++;
	need_tlb_flush = kvm_unmap_hva_range(kvm, range->start, range->end);
	need_tlb_flush |= kvm->tlbs_dirty;
	/* we've to flush the tlb before the pages can be freed */
	if (need_tlb_flush)
		kvm_flush_remote_tlbs(kvm);

	spin_unlock(&kvm->mmu_lock);

	ret = kvm_arch_mmu_notifier_invalidate_range(kvm, range->start,
					range->end,
					mmu_notifier_range_blockable(range));

	srcu_read_unlock(&kvm->srcu, idx);

	return ret;
}

static void kvm_mmu_notifier_invalidate_range_end(struct mmu_notifier *mn,
					const struct mmu_notifier_range *range)
{
	struct kvm *kvm = mmu_notifier_to_kvm(mn);

	spin_lock(&kvm->mmu_lock);
	/*
	 * This sequence increase will notify the kvm page fault that
	 * the page that is going to be mapped in the spte could have
	 * been freed.
	 */
	kvm->mmu_notifier_seq++;
	smp_wmb();
	/*
	 * The above sequence increase must be visible before the
	 * below count decrease, which is ensured by the smp_wmb above
	 * in conjunction with the smp_rmb in mmu_notifier_retry().
	 */
	kvm->mmu_notifier_count--;
	spin_unlock(&kvm->mmu_lock);

	BUG_ON(kvm->mmu_notifier_count < 0);
}

static int kvm_mmu_notifier_clear_flush_young(struct mmu_notifier *mn,
					      struct mm_struct *mm,
					      unsigned long start,
					      unsigned long end)
{
	struct kvm *kvm = mmu_notifier_to_kvm(mn);
	int young, idx;

	idx = srcu_read_lock(&kvm->srcu);
	spin_lock(&kvm->mmu_lock);

	young = kvm_age_hva(kvm, start, end);
	if (young)
		kvm_flush_remote_tlbs(kvm);

	spin_unlock(&kvm->mmu_lock);
	srcu_read_unlock(&kvm->srcu, idx);

	return young;
}

static int kvm_mmu_notifier_clear_young(struct mmu_notifier *mn,
					struct mm_struct *mm,
					unsigned long start,
					unsigned long end)
{
	struct kvm *kvm = mmu_notifier_to_kvm(mn);
	int young, idx;

	idx = srcu_read_lock(&kvm->srcu);
	spin_lock(&kvm->mmu_lock);
	/*
	 * Even though we do not flush TLB, this will still adversely
	 * affect performance on pre-Haswell Intel EPT, where there is
	 * no EPT Access Bit to clear so that we have to tear down EPT
	 * tables instead. If we find this unacceptable, we can always
	 * add a parameter to kvm_age_hva so that it effectively doesn't
	 * do anything on clear_young.
	 *
	 * Also note that currently we never issue secondary TLB flushes
	 * from clear_young, leaving this job up to the regular system
	 * cadence. If we find this inaccurate, we might come up with a
	 * more sophisticated heuristic later.
	 */
	young = kvm_age_hva(kvm, start, end);
	spin_unlock(&kvm->mmu_lock);
	srcu_read_unlock(&kvm->srcu, idx);

	return young;
}

static int kvm_mmu_notifier_test_young(struct mmu_notifier *mn,
				       struct mm_struct *mm,
				       unsigned long address)
{
	struct kvm *kvm = mmu_notifier_to_kvm(mn);
	int young, idx;

	idx = srcu_read_lock(&kvm->srcu);
	spin_lock(&kvm->mmu_lock);
	young = kvm_test_age_hva(kvm, address);
	spin_unlock(&kvm->mmu_lock);
	srcu_read_unlock(&kvm->srcu, idx);

	return young;
}

static void kvm_mmu_notifier_release(struct mmu_notifier *mn,
				     struct mm_struct *mm)
{
	struct kvm *kvm = mmu_notifier_to_kvm(mn);
	int idx;

	idx = srcu_read_lock(&kvm->srcu);
	kvm_arch_flush_shadow_all(kvm);
	srcu_read_unlock(&kvm->srcu, idx);
}

static const struct mmu_notifier_ops kvm_mmu_notifier_ops = {
	.invalidate_range_start	= kvm_mmu_notifier_invalidate_range_start,
	.invalidate_range_end	= kvm_mmu_notifier_invalidate_range_end,
	.clear_flush_young	= kvm_mmu_notifier_clear_flush_young,
	.clear_young		= kvm_mmu_notifier_clear_young,
	.test_young		= kvm_mmu_notifier_test_young,
	.change_pte		= kvm_mmu_notifier_change_pte,
	.release		= kvm_mmu_notifier_release,
};

static int kvm_init_mmu_notifier(struct kvm *kvm)
{
	kvm->mmu_notifier.ops = &kvm_mmu_notifier_ops;
	return mmu_notifier_register(&kvm->mmu_notifier, current->mm);
}

#else  /* !(CONFIG_MMU_NOTIFIER && KVM_ARCH_WANT_MMU_NOTIFIER) */

static int kvm_init_mmu_notifier(struct kvm *kvm)
{
	return 0;
}

#endif /* CONFIG_MMU_NOTIFIER && KVM_ARCH_WANT_MMU_NOTIFIER */

static struct kvm_memslots *kvm_alloc_memslots(void)
{
	int i;
	struct kvm_memslots *slots;

	slots = kvzalloc(sizeof(struct kvm_memslots), GFP_KERNEL_ACCOUNT);
	if (!slots)
		return NULL;

	for (i = 0; i < KVM_MEM_SLOTS_NUM; i++)
		slots->id_to_index[i] = -1;

	return slots;
}

static void kvm_destroy_dirty_bitmap(struct kvm_memory_slot *memslot)
{
	if (!memslot->dirty_bitmap)
		return;

	kvfree(memslot->dirty_bitmap);
	memslot->dirty_bitmap = NULL;
}

static void kvm_free_memslot(struct kvm *kvm, struct kvm_memory_slot *slot)
{
	kvm_destroy_dirty_bitmap(slot);

	kvm_arch_free_memslot(kvm, slot);

	slot->flags = 0;
	slot->npages = 0;
}

static void kvm_free_memslots(struct kvm *kvm, struct kvm_memslots *slots)
{
	struct kvm_memory_slot *memslot;

	if (!slots)
		return;

	kvm_for_each_memslot(memslot, slots)
		kvm_free_memslot(kvm, memslot);

	kvfree(slots);
}

static void kvm_destroy_vm_debugfs(struct kvm *kvm)
{
	int i;

	if (!kvm->debugfs_dentry)
		return;

	debugfs_remove_recursive(kvm->debugfs_dentry);

	if (kvm->debugfs_stat_data) {
		for (i = 0; i < kvm_debugfs_num_entries; i++)
			kfree(kvm->debugfs_stat_data[i]);
		kfree(kvm->debugfs_stat_data);
	}
}

static int kvm_create_vm_debugfs(struct kvm *kvm, int fd)
{
	char dir_name[ITOA_MAX_LEN * 2];
	struct kvm_stat_data *stat_data;
	struct kvm_stats_debugfs_item *p;

	if (!debugfs_initialized())
		return 0;

	snprintf(dir_name, sizeof(dir_name), "%d-%d", task_pid_nr(current), fd);
	kvm->debugfs_dentry = debugfs_create_dir(dir_name, kvm_debugfs_dir);

	kvm->debugfs_stat_data = kcalloc(kvm_debugfs_num_entries,
					 sizeof(*kvm->debugfs_stat_data),
					 GFP_KERNEL_ACCOUNT);
	if (!kvm->debugfs_stat_data)
		return -ENOMEM;

	for (p = debugfs_entries; p->name; p++) {
		stat_data = kzalloc(sizeof(*stat_data), GFP_KERNEL_ACCOUNT);
		if (!stat_data)
			return -ENOMEM;

		stat_data->kvm = kvm;
		stat_data->dbgfs_item = p;
		kvm->debugfs_stat_data[p - debugfs_entries] = stat_data;
		debugfs_create_file(p->name, KVM_DBGFS_GET_MODE(p),
				    kvm->debugfs_dentry, stat_data,
				    &stat_fops_per_vm);
	}
	return 0;
}

/*
 * Called after the VM is otherwise initialized, but just before adding it to
 * the vm_list.
 */
int __weak kvm_arch_post_init_vm(struct kvm *kvm)
{
	return 0;
}

/*
 * Called just after removing the VM from the vm_list, but before doing any
 * other destruction.
 */
void __weak kvm_arch_pre_destroy_vm(struct kvm *kvm)
{
}

static struct kvm *kvm_create_vm(unsigned long type)
{
	struct kvm *kvm = kvm_arch_alloc_vm();
	int r = -ENOMEM;
	int i;

	if (!kvm)
		return ERR_PTR(-ENOMEM);

	spin_lock_init(&kvm->mmu_lock);
	mmgrab(current->mm);
	kvm->mm = current->mm;
	kvm_eventfd_init(kvm);
	mutex_init(&kvm->lock);
	mutex_init(&kvm->irq_lock);
	mutex_init(&kvm->slots_lock);
	INIT_LIST_HEAD(&kvm->devices);

	BUILD_BUG_ON(KVM_MEM_SLOTS_NUM > SHRT_MAX);

	if (init_srcu_struct(&kvm->srcu))
		goto out_err_no_srcu;
	if (init_srcu_struct(&kvm->irq_srcu))
		goto out_err_no_irq_srcu;

	refcount_set(&kvm->users_count, 1);
	for (i = 0; i < KVM_ADDRESS_SPACE_NUM; i++) {
		struct kvm_memslots *slots = kvm_alloc_memslots();

		if (!slots)
			goto out_err_no_arch_destroy_vm;
		/* Generations must be different for each address space. */
		slots->generation = i;
		rcu_assign_pointer(kvm->memslots[i], slots);
	}

	for (i = 0; i < KVM_NR_BUSES; i++) {
		rcu_assign_pointer(kvm->buses[i],
			kzalloc(sizeof(struct kvm_io_bus), GFP_KERNEL_ACCOUNT));
		if (!kvm->buses[i])
			goto out_err_no_arch_destroy_vm;
	}

	r = kvm_arch_init_vm(kvm, type);
	if (r)
		goto out_err_no_arch_destroy_vm;

	r = hardware_enable_all();
	if (r)
		goto out_err_no_disable;

#ifdef CONFIG_HAVE_KVM_IRQFD
	INIT_HLIST_HEAD(&kvm->irq_ack_notifier_list);
#endif

	r = kvm_init_mmu_notifier(kvm);
	if (r)
		goto out_err_no_mmu_notifier;

	r = kvm_arch_post_init_vm(kvm);
	if (r)
		goto out_err;

	mutex_lock(&kvm_lock);
	list_add(&kvm->vm_list, &vm_list);
	mutex_unlock(&kvm_lock);

	preempt_notifier_inc();

	return kvm;

out_err:
#if defined(CONFIG_MMU_NOTIFIER) && defined(KVM_ARCH_WANT_MMU_NOTIFIER)
	if (kvm->mmu_notifier.ops)
		mmu_notifier_unregister(&kvm->mmu_notifier, current->mm);
#endif
out_err_no_mmu_notifier:
	hardware_disable_all();
out_err_no_disable:
	kvm_arch_destroy_vm(kvm);
out_err_no_arch_destroy_vm:
	WARN_ON_ONCE(!refcount_dec_and_test(&kvm->users_count));
	for (i = 0; i < KVM_NR_BUSES; i++)
		kfree(kvm_get_bus(kvm, i));
	for (i = 0; i < KVM_ADDRESS_SPACE_NUM; i++)
		kvm_free_memslots(kvm, __kvm_memslots(kvm, i));
	cleanup_srcu_struct(&kvm->irq_srcu);
out_err_no_irq_srcu:
	cleanup_srcu_struct(&kvm->srcu);
out_err_no_srcu:
	kvm_arch_free_vm(kvm);
	mmdrop(current->mm);
	return ERR_PTR(r);
}

static void kvm_destroy_devices(struct kvm *kvm)
{
	struct kvm_device *dev, *tmp;

	/*
	 * We do not need to take the kvm->lock here, because nobody else
	 * has a reference to the struct kvm at this point and therefore
	 * cannot access the devices list anyhow.
	 */
	list_for_each_entry_safe(dev, tmp, &kvm->devices, vm_node) {
		list_del(&dev->vm_node);
		dev->ops->destroy(dev);
	}
}

static void kvm_destroy_vm(struct kvm *kvm)
{
	int i;
	struct mm_struct *mm = kvm->mm;

	kvm_uevent_notify_change(KVM_EVENT_DESTROY_VM, kvm);
	kvm_destroy_vm_debugfs(kvm);
	kvm_arch_sync_events(kvm);
	mutex_lock(&kvm_lock);
	list_del(&kvm->vm_list);
	mutex_unlock(&kvm_lock);
	kvm_arch_pre_destroy_vm(kvm);

	kvm_free_irq_routing(kvm);
	for (i = 0; i < KVM_NR_BUSES; i++) {
		struct kvm_io_bus *bus = kvm_get_bus(kvm, i);

		if (bus)
			kvm_io_bus_destroy(bus);
		kvm->buses[i] = NULL;
	}
	kvm_coalesced_mmio_free(kvm);
#if defined(CONFIG_MMU_NOTIFIER) && defined(KVM_ARCH_WANT_MMU_NOTIFIER)
	mmu_notifier_unregister(&kvm->mmu_notifier, kvm->mm);
#else
	kvm_arch_flush_shadow_all(kvm);
#endif
	kvm_arch_destroy_vm(kvm);
	kvm_destroy_devices(kvm);
	for (i = 0; i < KVM_ADDRESS_SPACE_NUM; i++)
		kvm_free_memslots(kvm, __kvm_memslots(kvm, i));
	cleanup_srcu_struct(&kvm->irq_srcu);
	cleanup_srcu_struct(&kvm->srcu);
	kvm_arch_free_vm(kvm);
	preempt_notifier_dec();
	hardware_disable_all();
	mmdrop(mm);
}

void kvm_get_kvm(struct kvm *kvm)
{
	refcount_inc(&kvm->users_count);
}
EXPORT_SYMBOL_GPL(kvm_get_kvm);

void kvm_put_kvm(struct kvm *kvm)
{
	if (refcount_dec_and_test(&kvm->users_count))
		kvm_destroy_vm(kvm);
}
EXPORT_SYMBOL_GPL(kvm_put_kvm);

/*
 * Used to put a reference that was taken on behalf of an object associated
 * with a user-visible file descriptor, e.g. a vcpu or device, if installation
 * of the new file descriptor fails and the reference cannot be transferred to
 * its final owner.  In such cases, the caller is still actively using @kvm and
 * will fail miserably if the refcount unexpectedly hits zero.
 */
void kvm_put_kvm_no_destroy(struct kvm *kvm)
{
	WARN_ON(refcount_dec_and_test(&kvm->users_count));
}
EXPORT_SYMBOL_GPL(kvm_put_kvm_no_destroy);

static int kvm_vm_release(struct inode *inode, struct file *filp)
{
	struct kvm *kvm = filp->private_data;

	kvm_irqfd_release(kvm);

	kvm_put_kvm(kvm);
	return 0;
}

/*
 * Allocation size is twice as large as the actual dirty bitmap size.
 * See kvm_vm_ioctl_get_dirty_log() why this is needed.
 */
static int kvm_alloc_dirty_bitmap(struct kvm_memory_slot *memslot)
{
	unsigned long dirty_bytes = 2 * kvm_dirty_bitmap_bytes(memslot);

	memslot->dirty_bitmap = kvzalloc(dirty_bytes, GFP_KERNEL_ACCOUNT);
	if (!memslot->dirty_bitmap)
		return -ENOMEM;

	return 0;
}

/*
 * Delete a memslot by decrementing the number of used slots and shifting all
 * other entries in the array forward one spot.
 */
static inline void kvm_memslot_delete(struct kvm_memslots *slots,
				      struct kvm_memory_slot *memslot)
{
	struct kvm_memory_slot *mslots = slots->memslots;
	int i;

	if (WARN_ON(slots->id_to_index[memslot->id] == -1))
		return;

	slots->used_slots--;

	if (atomic_read(&slots->lru_slot) >= slots->used_slots)
		atomic_set(&slots->lru_slot, 0);

	for (i = slots->id_to_index[memslot->id]; i < slots->used_slots; i++) {
		mslots[i] = mslots[i + 1];
		slots->id_to_index[mslots[i].id] = i;
	}
	mslots[i] = *memslot;
	slots->id_to_index[memslot->id] = -1;
}

/*
 * "Insert" a new memslot by incrementing the number of used slots.  Returns
 * the new slot's initial index into the memslots array.
 */
static inline int kvm_memslot_insert_back(struct kvm_memslots *slots)
{
	return slots->used_slots++;
}

/*
 * Move a changed memslot backwards in the array by shifting existing slots
 * with a higher GFN toward the front of the array.  Note, the changed memslot
 * itself is not preserved in the array, i.e. not swapped at this time, only
 * its new index into the array is tracked.  Returns the changed memslot's
 * current index into the memslots array.
 */
static inline int kvm_memslot_move_backward(struct kvm_memslots *slots,
					    struct kvm_memory_slot *memslot)
{
	struct kvm_memory_slot *mslots = slots->memslots;
	int i;

	if (WARN_ON_ONCE(slots->id_to_index[memslot->id] == -1) ||
	    WARN_ON_ONCE(!slots->used_slots))
		return -1;

	/*
	 * Move the target memslot backward in the array by shifting existing
	 * memslots with a higher GFN (than the target memslot) towards the
	 * front of the array.
	 */
	for (i = slots->id_to_index[memslot->id]; i < slots->used_slots - 1; i++) {
		if (memslot->base_gfn > mslots[i + 1].base_gfn)
			break;

		WARN_ON_ONCE(memslot->base_gfn == mslots[i + 1].base_gfn);

		/* Shift the next memslot forward one and update its index. */
		mslots[i] = mslots[i + 1];
		slots->id_to_index[mslots[i].id] = i;
	}
	return i;
}

/*
 * Move a changed memslot forwards in the array by shifting existing slots with
 * a lower GFN toward the back of the array.  Note, the changed memslot itself
 * is not preserved in the array, i.e. not swapped at this time, only its new
 * index into the array is tracked.  Returns the changed memslot's final index
 * into the memslots array.
 */
static inline int kvm_memslot_move_forward(struct kvm_memslots *slots,
					   struct kvm_memory_slot *memslot,
					   int start)
{
	struct kvm_memory_slot *mslots = slots->memslots;
	int i;

	for (i = start; i > 0; i--) {
		if (memslot->base_gfn < mslots[i - 1].base_gfn)
			break;

		WARN_ON_ONCE(memslot->base_gfn == mslots[i - 1].base_gfn);

		/* Shift the next memslot back one and update its index. */
		mslots[i] = mslots[i - 1];
		slots->id_to_index[mslots[i].id] = i;
	}
	return i;
}

/*
 * Re-sort memslots based on their GFN to account for an added, deleted, or
 * moved memslot.  Sorting memslots by GFN allows using a binary search during
 * memslot lookup.
 *
 * IMPORTANT: Slots are sorted from highest GFN to lowest GFN!  I.e. the entry
 * at memslots[0] has the highest GFN.
 *
 * The sorting algorithm takes advantage of having initially sorted memslots
 * and knowing the position of the changed memslot.  Sorting is also optimized
 * by not swapping the updated memslot and instead only shifting other memslots
 * and tracking the new index for the update memslot.  Only once its final
 * index is known is the updated memslot copied into its position in the array.
 *
 *  - When deleting a memslot, the deleted memslot simply needs to be moved to
 *    the end of the array.
 *
 *  - When creating a memslot, the algorithm "inserts" the new memslot at the
 *    end of the array and then it forward to its correct location.
 *
 *  - When moving a memslot, the algorithm first moves the updated memslot
 *    backward to handle the scenario where the memslot's GFN was changed to a
 *    lower value.  update_memslots() then falls through and runs the same flow
 *    as creating a memslot to move the memslot forward to handle the scenario
 *    where its GFN was changed to a higher value.
 *
 * Note, slots are sorted from highest->lowest instead of lowest->highest for
 * historical reasons.  Originally, invalid memslots where denoted by having
 * GFN=0, thus sorting from highest->lowest naturally sorted invalid memslots
 * to the end of the array.  The current algorithm uses dedicated logic to
 * delete a memslot and thus does not rely on invalid memslots having GFN=0.
 *
 * The other historical motiviation for highest->lowest was to improve the
 * performance of memslot lookup.  KVM originally used a linear search starting
 * at memslots[0].  On x86, the largest memslot usually has one of the highest,
 * if not *the* highest, GFN, as the bulk of the guest's RAM is located in a
 * single memslot above the 4gb boundary.  As the largest memslot is also the
 * most likely to be referenced, sorting it to the front of the array was
 * advantageous.  The current binary search starts from the middle of the array
 * and uses an LRU pointer to improve performance for all memslots and GFNs.
 */
static void update_memslots(struct kvm_memslots *slots,
			    struct kvm_memory_slot *memslot,
			    enum kvm_mr_change change)
{
	int i;

	if (change == KVM_MR_DELETE) {
		kvm_memslot_delete(slots, memslot);
	} else {
		if (change == KVM_MR_CREATE)
			i = kvm_memslot_insert_back(slots);
		else
			i = kvm_memslot_move_backward(slots, memslot);
		i = kvm_memslot_move_forward(slots, memslot, i);

		/*
		 * Copy the memslot to its new position in memslots and update
		 * its index accordingly.
		 */
		slots->memslots[i] = *memslot;
		slots->id_to_index[memslot->id] = i;
	}
}

static int check_memory_region_flags(const struct kvm_userspace_memory_region *mem)
{
	u32 valid_flags = KVM_MEM_LOG_DIRTY_PAGES;

#ifdef __KVM_HAVE_READONLY_MEM
	valid_flags |= KVM_MEM_READONLY;
#endif

	if (mem->flags & ~valid_flags)
		return -EINVAL;

	return 0;
}

static struct kvm_memslots *install_new_memslots(struct kvm *kvm,
		int as_id, struct kvm_memslots *slots)
{
	struct kvm_memslots *old_memslots = __kvm_memslots(kvm, as_id);
	u64 gen = old_memslots->generation;

	WARN_ON(gen & KVM_MEMSLOT_GEN_UPDATE_IN_PROGRESS);
	slots->generation = gen | KVM_MEMSLOT_GEN_UPDATE_IN_PROGRESS;

	rcu_assign_pointer(kvm->memslots[as_id], slots);
	synchronize_srcu_expedited(&kvm->srcu);

	/*
	 * Increment the new memslot generation a second time, dropping the
	 * update in-progress flag and incrementing the generation based on
	 * the number of address spaces.  This provides a unique and easily
	 * identifiable generation number while the memslots are in flux.
	 */
	gen = slots->generation & ~KVM_MEMSLOT_GEN_UPDATE_IN_PROGRESS;

	/*
	 * Generations must be unique even across address spaces.  We do not need
	 * a global counter for that, instead the generation space is evenly split
	 * across address spaces.  For example, with two address spaces, address
	 * space 0 will use generations 0, 2, 4, ... while address space 1 will
	 * use generations 1, 3, 5, ...
	 */
	gen += KVM_ADDRESS_SPACE_NUM;

	kvm_arch_memslots_updated(kvm, gen);

	slots->generation = gen;

	return old_memslots;
}

/*
 * Note, at a minimum, the current number of used slots must be allocated, even
 * when deleting a memslot, as we need a complete duplicate of the memslots for
 * use when invalidating a memslot prior to deleting/moving the memslot.
 */
static struct kvm_memslots *kvm_dup_memslots(struct kvm_memslots *old,
					     enum kvm_mr_change change)
{
	struct kvm_memslots *slots;
	size_t old_size, new_size;

	old_size = sizeof(struct kvm_memslots) +
		   (sizeof(struct kvm_memory_slot) * old->used_slots);

	if (change == KVM_MR_CREATE)
		new_size = old_size + sizeof(struct kvm_memory_slot);
	else
		new_size = old_size;

	slots = kvzalloc(new_size, GFP_KERNEL_ACCOUNT);
	if (likely(slots))
		memcpy(slots, old, old_size);

	return slots;
}

static int kvm_set_memslot(struct kvm *kvm,
			   const struct kvm_userspace_memory_region *mem,
			   struct kvm_memory_slot *old,
			   struct kvm_memory_slot *new, int as_id,
			   enum kvm_mr_change change)
{
	struct kvm_memory_slot *slot;
	struct kvm_memslots *slots;
	int r;

	slots = kvm_dup_memslots(__kvm_memslots(kvm, as_id), change);
	if (!slots)
		return -ENOMEM;

	if (change == KVM_MR_DELETE || change == KVM_MR_MOVE) {
		/*
		 * Note, the INVALID flag needs to be in the appropriate entry
		 * in the freshly allocated memslots, not in @old or @new.
		 */
		slot = id_to_memslot(slots, old->id);
		slot->flags |= KVM_MEMSLOT_INVALID;

		/*
		 * We can re-use the old memslots, the only difference from the
		 * newly installed memslots is the invalid flag, which will get
		 * dropped by update_memslots anyway.  We'll also revert to the
		 * old memslots if preparing the new memory region fails.
		 */
		slots = install_new_memslots(kvm, as_id, slots);

		/* From this point no new shadow pages pointing to a deleted,
		 * or moved, memslot will be created.
		 *
		 * validation of sp->gfn happens in:
		 *	- gfn_to_hva (kvm_read_guest, gfn_to_pfn)
		 *	- kvm_is_visible_gfn (mmu_check_root)
		 */
		kvm_arch_flush_shadow_memslot(kvm, slot);
	}

	r = kvm_arch_prepare_memory_region(kvm, new, mem, change);
	if (r)
		goto out_slots;

	update_memslots(slots, new, change);
	slots = install_new_memslots(kvm, as_id, slots);

	kvm_arch_commit_memory_region(kvm, mem, old, new, change);

	kvfree(slots);
	return 0;

out_slots:
	if (change == KVM_MR_DELETE || change == KVM_MR_MOVE)
		slots = install_new_memslots(kvm, as_id, slots);
	kvfree(slots);
	return r;
}

static int kvm_delete_memslot(struct kvm *kvm,
			      const struct kvm_userspace_memory_region *mem,
			      struct kvm_memory_slot *old, int as_id)
{
	struct kvm_memory_slot new;
	int r;

	if (!old->npages)
		return -EINVAL;

	memset(&new, 0, sizeof(new));
	new.id = old->id;

	r = kvm_set_memslot(kvm, mem, old, &new, as_id, KVM_MR_DELETE);
	if (r)
		return r;

	kvm_free_memslot(kvm, old);
	return 0;
}

/*
 * Allocate some memory and give it an address in the guest physical address
 * space.
 *
 * Discontiguous memory is allowed, mostly for framebuffers.
 *
 * Must be called holding kvm->slots_lock for write.
 */
int __kvm_set_memory_region(struct kvm *kvm,
			    const struct kvm_userspace_memory_region *mem)
{
	struct kvm_memory_slot old, new;
	struct kvm_memory_slot *tmp;
	enum kvm_mr_change change;
	int as_id, id;
	int r;

	r = check_memory_region_flags(mem);
	if (r)
		return r;

	as_id = mem->slot >> 16;
	id = (u16)mem->slot;

	/* General sanity checks */
	if (mem->memory_size & (PAGE_SIZE - 1))
		return -EINVAL;
	if (mem->guest_phys_addr & (PAGE_SIZE - 1))
		return -EINVAL;
	/* We can read the guest memory with __xxx_user() later on. */
	if ((id < KVM_USER_MEM_SLOTS) &&
	    ((mem->userspace_addr & (PAGE_SIZE - 1)) ||
	     !access_ok((void __user *)(unsigned long)mem->userspace_addr,
			mem->memory_size)))
		return -EINVAL;
	if (as_id >= KVM_ADDRESS_SPACE_NUM || id >= KVM_MEM_SLOTS_NUM)
		return -EINVAL;
	if (mem->guest_phys_addr + mem->memory_size < mem->guest_phys_addr)
		return -EINVAL;

	/*
	 * Make a full copy of the old memslot, the pointer will become stale
	 * when the memslots are re-sorted by update_memslots(), and the old
	 * memslot needs to be referenced after calling update_memslots(), e.g.
	 * to free its resources and for arch specific behavior.
	 */
	tmp = id_to_memslot(__kvm_memslots(kvm, as_id), id);
	if (tmp) {
		old = *tmp;
		tmp = NULL;
	} else {
		memset(&old, 0, sizeof(old));
		old.id = id;
	}

	if (!mem->memory_size)
		return kvm_delete_memslot(kvm, mem, &old, as_id);

	new.id = id;
	new.base_gfn = mem->guest_phys_addr >> PAGE_SHIFT;
	new.npages = mem->memory_size >> PAGE_SHIFT;
	new.flags = mem->flags;
	new.userspace_addr = mem->userspace_addr;

	if (new.npages > KVM_MEM_MAX_NR_PAGES)
		return -EINVAL;

	if (!old.npages) {
		change = KVM_MR_CREATE;
		new.dirty_bitmap = NULL;
		memset(&new.arch, 0, sizeof(new.arch));
	} else { /* Modify an existing slot. */
		if ((new.userspace_addr != old.userspace_addr) ||
		    (new.npages != old.npages) ||
		    ((new.flags ^ old.flags) & KVM_MEM_READONLY))
			return -EINVAL;

		if (new.base_gfn != old.base_gfn)
			change = KVM_MR_MOVE;
		else if (new.flags != old.flags)
			change = KVM_MR_FLAGS_ONLY;
		else /* Nothing to change. */
			return 0;

		/* Copy dirty_bitmap and arch from the current memslot. */
		new.dirty_bitmap = old.dirty_bitmap;
		memcpy(&new.arch, &old.arch, sizeof(new.arch));
	}

	if ((change == KVM_MR_CREATE) || (change == KVM_MR_MOVE)) {
		/* Check for overlaps */
		kvm_for_each_memslot(tmp, __kvm_memslots(kvm, as_id)) {
			if (tmp->id == id)
				continue;
			if (!((new.base_gfn + new.npages <= tmp->base_gfn) ||
			      (new.base_gfn >= tmp->base_gfn + tmp->npages)))
				return -EEXIST;
		}
	}

	/* Allocate/free page dirty bitmap as needed */
	if (!(new.flags & KVM_MEM_LOG_DIRTY_PAGES))
		new.dirty_bitmap = NULL;
	else if (!new.dirty_bitmap) {
		r = kvm_alloc_dirty_bitmap(&new);
		if (r)
			return r;

<<<<<<< HEAD
	r = -ENOMEM;
	if (change == KVM_MR_CREATE) {
		new.userspace_addr = mem->userspace_addr;

		if (kvm_arch_create_memslot(kvm, &new, npages))
			goto out_free;
	}

	/* Allocate page dirty bitmap if needed */
	if ((new.flags & KVM_MEM_LOG_DIRTY_PAGES) && !new.dirty_bitmap) {
		if (kvm_create_dirty_bitmap(&new) < 0)
			goto out_free;
	}

	slots = kvzalloc(sizeof(struct kvm_memslots), GFP_KERNEL_ACCOUNT);
	if (!slots)
		goto out_free;
	memcpy(slots, __kvm_memslots(kvm, as_id), sizeof(struct kvm_memslots));

	if ((change == KVM_MR_DELETE) || (change == KVM_MR_MOVE)) {
		slot = id_to_memslot(slots, id);
		slot->flags |= KVM_MEMSLOT_INVALID;

		old_memslots = install_new_memslots(kvm, as_id, slots);

		/* From this point no new shadow pages pointing to a deleted,
		 * or moved, memslot will be created.
		 *
		 * validation of sp->gfn happens in:
		 *	- gfn_to_hva (kvm_read_guest, gfn_to_pfn)
		 *	- kvm_is_visible_gfn (mmu_check_root)
		 */
		kvm_arch_flush_shadow_memslot(kvm, slot);

		/*
		 * We can re-use the old_memslots from above, the only difference
		 * from the currently installed memslots is the invalid flag.  This
		 * will get overwritten by update_memslots anyway.
		 */
		slots = old_memslots;
=======
		if (kvm_dirty_log_manual_protect_and_init_set(kvm))
			bitmap_set(new.dirty_bitmap, 0, new.npages);
>>>>>>> 04d5ce62
	}

	r = kvm_set_memslot(kvm, mem, &old, &new, as_id, change);
	if (r)
		goto out_bitmap;

	if (old.dirty_bitmap && !new.dirty_bitmap)
		kvm_destroy_dirty_bitmap(&old);
	return 0;

out_bitmap:
	if (new.dirty_bitmap && !old.dirty_bitmap)
		kvm_destroy_dirty_bitmap(&new);
	return r;
}
EXPORT_SYMBOL_GPL(__kvm_set_memory_region);

int kvm_set_memory_region(struct kvm *kvm,
			  const struct kvm_userspace_memory_region *mem)
{
	int r;

	mutex_lock(&kvm->slots_lock);
	r = __kvm_set_memory_region(kvm, mem);
	mutex_unlock(&kvm->slots_lock);
	return r;
}
EXPORT_SYMBOL_GPL(kvm_set_memory_region);

static int kvm_vm_ioctl_set_memory_region(struct kvm *kvm,
					  struct kvm_userspace_memory_region *mem)
{
	if ((u16)mem->slot >= KVM_USER_MEM_SLOTS)
		return -EINVAL;

	return kvm_set_memory_region(kvm, mem);
}

#ifndef CONFIG_KVM_GENERIC_DIRTYLOG_READ_PROTECT
/**
 * kvm_get_dirty_log - get a snapshot of dirty pages
 * @kvm:	pointer to kvm instance
 * @log:	slot id and address to which we copy the log
 * @is_dirty:	set to '1' if any dirty pages were found
 * @memslot:	set to the associated memslot, always valid on success
 */
int kvm_get_dirty_log(struct kvm *kvm, struct kvm_dirty_log *log,
		      int *is_dirty, struct kvm_memory_slot **memslot)
{
	struct kvm_memslots *slots;
	int i, as_id, id;
	unsigned long n;
	unsigned long any = 0;

	*memslot = NULL;
	*is_dirty = 0;

	as_id = log->slot >> 16;
	id = (u16)log->slot;
	if (as_id >= KVM_ADDRESS_SPACE_NUM || id >= KVM_USER_MEM_SLOTS)
		return -EINVAL;

	slots = __kvm_memslots(kvm, as_id);
	*memslot = id_to_memslot(slots, id);
	if (!(*memslot) || !(*memslot)->dirty_bitmap)
		return -ENOENT;

	kvm_arch_sync_dirty_log(kvm, *memslot);

	n = kvm_dirty_bitmap_bytes(*memslot);

	for (i = 0; !any && i < n/sizeof(long); ++i)
		any = (*memslot)->dirty_bitmap[i];

	if (copy_to_user(log->dirty_bitmap, (*memslot)->dirty_bitmap, n))
		return -EFAULT;

	if (any)
		*is_dirty = 1;
	return 0;
}
EXPORT_SYMBOL_GPL(kvm_get_dirty_log);

#else /* CONFIG_KVM_GENERIC_DIRTYLOG_READ_PROTECT */
/**
 * kvm_get_dirty_log_protect - get a snapshot of dirty pages
 *	and reenable dirty page tracking for the corresponding pages.
 * @kvm:	pointer to kvm instance
 * @log:	slot id and address to which we copy the log
 *
 * We need to keep it in mind that VCPU threads can write to the bitmap
 * concurrently. So, to avoid losing track of dirty pages we keep the
 * following order:
 *
 *    1. Take a snapshot of the bit and clear it if needed.
 *    2. Write protect the corresponding page.
 *    3. Copy the snapshot to the userspace.
 *    4. Upon return caller flushes TLB's if needed.
 *
 * Between 2 and 4, the guest may write to the page using the remaining TLB
 * entry.  This is not a problem because the page is reported dirty using
 * the snapshot taken before and step 4 ensures that writes done after
 * exiting to userspace will be logged for the next call.
 *
 */
static int kvm_get_dirty_log_protect(struct kvm *kvm, struct kvm_dirty_log *log)
{
	struct kvm_memslots *slots;
	struct kvm_memory_slot *memslot;
	int i, as_id, id;
	unsigned long n;
	unsigned long *dirty_bitmap;
	unsigned long *dirty_bitmap_buffer;
	bool flush;

	as_id = log->slot >> 16;
	id = (u16)log->slot;
	if (as_id >= KVM_ADDRESS_SPACE_NUM || id >= KVM_USER_MEM_SLOTS)
		return -EINVAL;

	slots = __kvm_memslots(kvm, as_id);
	memslot = id_to_memslot(slots, id);
	if (!memslot || !memslot->dirty_bitmap)
		return -ENOENT;

	dirty_bitmap = memslot->dirty_bitmap;

	kvm_arch_sync_dirty_log(kvm, memslot);

	n = kvm_dirty_bitmap_bytes(memslot);
	flush = false;
	if (kvm->manual_dirty_log_protect) {
		/*
		 * Unlike kvm_get_dirty_log, we always return false in *flush,
		 * because no flush is needed until KVM_CLEAR_DIRTY_LOG.  There
		 * is some code duplication between this function and
		 * kvm_get_dirty_log, but hopefully all architecture
		 * transition to kvm_get_dirty_log_protect and kvm_get_dirty_log
		 * can be eliminated.
		 */
		dirty_bitmap_buffer = dirty_bitmap;
	} else {
		dirty_bitmap_buffer = kvm_second_dirty_bitmap(memslot);
		memset(dirty_bitmap_buffer, 0, n);

		spin_lock(&kvm->mmu_lock);
		for (i = 0; i < n / sizeof(long); i++) {
			unsigned long mask;
			gfn_t offset;

			if (!dirty_bitmap[i])
				continue;

			flush = true;
			mask = xchg(&dirty_bitmap[i], 0);
			dirty_bitmap_buffer[i] = mask;

			offset = i * BITS_PER_LONG;
			kvm_arch_mmu_enable_log_dirty_pt_masked(kvm, memslot,
								offset, mask);
		}
		spin_unlock(&kvm->mmu_lock);
	}

	if (flush)
		kvm_arch_flush_remote_tlbs_memslot(kvm, memslot);

	if (copy_to_user(log->dirty_bitmap, dirty_bitmap_buffer, n))
		return -EFAULT;
	return 0;
}


/**
 * kvm_vm_ioctl_get_dirty_log - get and clear the log of dirty pages in a slot
 * @kvm: kvm instance
 * @log: slot id and address to which we copy the log
 *
 * Steps 1-4 below provide general overview of dirty page logging. See
 * kvm_get_dirty_log_protect() function description for additional details.
 *
 * We call kvm_get_dirty_log_protect() to handle steps 1-3, upon return we
 * always flush the TLB (step 4) even if previous step failed  and the dirty
 * bitmap may be corrupt. Regardless of previous outcome the KVM logging API
 * does not preclude user space subsequent dirty log read. Flushing TLB ensures
 * writes will be marked dirty for next log read.
 *
 *   1. Take a snapshot of the bit and clear it if needed.
 *   2. Write protect the corresponding page.
 *   3. Copy the snapshot to the userspace.
 *   4. Flush TLB's if needed.
 */
static int kvm_vm_ioctl_get_dirty_log(struct kvm *kvm,
				      struct kvm_dirty_log *log)
{
	int r;

	mutex_lock(&kvm->slots_lock);

	r = kvm_get_dirty_log_protect(kvm, log);

	mutex_unlock(&kvm->slots_lock);
	return r;
}

/**
 * kvm_clear_dirty_log_protect - clear dirty bits in the bitmap
 *	and reenable dirty page tracking for the corresponding pages.
 * @kvm:	pointer to kvm instance
 * @log:	slot id and address from which to fetch the bitmap of dirty pages
 */
static int kvm_clear_dirty_log_protect(struct kvm *kvm,
				       struct kvm_clear_dirty_log *log)
{
	struct kvm_memslots *slots;
	struct kvm_memory_slot *memslot;
	int as_id, id;
	gfn_t offset;
	unsigned long i, n;
	unsigned long *dirty_bitmap;
	unsigned long *dirty_bitmap_buffer;
	bool flush;

	as_id = log->slot >> 16;
	id = (u16)log->slot;
	if (as_id >= KVM_ADDRESS_SPACE_NUM || id >= KVM_USER_MEM_SLOTS)
		return -EINVAL;

	if (log->first_page & 63)
		return -EINVAL;

	slots = __kvm_memslots(kvm, as_id);
	memslot = id_to_memslot(slots, id);
	if (!memslot || !memslot->dirty_bitmap)
		return -ENOENT;

	dirty_bitmap = memslot->dirty_bitmap;

	n = ALIGN(log->num_pages, BITS_PER_LONG) / 8;

	if (log->first_page > memslot->npages ||
	    log->num_pages > memslot->npages - log->first_page ||
	    (log->num_pages < memslot->npages - log->first_page && (log->num_pages & 63)))
	    return -EINVAL;

	kvm_arch_sync_dirty_log(kvm, memslot);

	flush = false;
	dirty_bitmap_buffer = kvm_second_dirty_bitmap(memslot);
	if (copy_from_user(dirty_bitmap_buffer, log->dirty_bitmap, n))
		return -EFAULT;

	spin_lock(&kvm->mmu_lock);
	for (offset = log->first_page, i = offset / BITS_PER_LONG,
		 n = DIV_ROUND_UP(log->num_pages, BITS_PER_LONG); n--;
	     i++, offset += BITS_PER_LONG) {
		unsigned long mask = *dirty_bitmap_buffer++;
		atomic_long_t *p = (atomic_long_t *) &dirty_bitmap[i];
		if (!mask)
			continue;

		mask &= atomic_long_fetch_andnot(mask, p);

		/*
		 * mask contains the bits that really have been cleared.  This
		 * never includes any bits beyond the length of the memslot (if
		 * the length is not aligned to 64 pages), therefore it is not
		 * a problem if userspace sets them in log->dirty_bitmap.
		*/
		if (mask) {
			flush = true;
			kvm_arch_mmu_enable_log_dirty_pt_masked(kvm, memslot,
								offset, mask);
		}
	}
	spin_unlock(&kvm->mmu_lock);

	if (flush)
		kvm_arch_flush_remote_tlbs_memslot(kvm, memslot);

	return 0;
}

static int kvm_vm_ioctl_clear_dirty_log(struct kvm *kvm,
					struct kvm_clear_dirty_log *log)
{
	int r;

	mutex_lock(&kvm->slots_lock);

	r = kvm_clear_dirty_log_protect(kvm, log);

	mutex_unlock(&kvm->slots_lock);
	return r;
}
#endif /* CONFIG_KVM_GENERIC_DIRTYLOG_READ_PROTECT */

struct kvm_memory_slot *gfn_to_memslot(struct kvm *kvm, gfn_t gfn)
{
	return __gfn_to_memslot(kvm_memslots(kvm), gfn);
}
EXPORT_SYMBOL_GPL(gfn_to_memslot);

struct kvm_memory_slot *kvm_vcpu_gfn_to_memslot(struct kvm_vcpu *vcpu, gfn_t gfn)
{
	return __gfn_to_memslot(kvm_vcpu_memslots(vcpu), gfn);
}

bool kvm_is_visible_gfn(struct kvm *kvm, gfn_t gfn)
{
	struct kvm_memory_slot *memslot = gfn_to_memslot(kvm, gfn);

	if (!memslot || memslot->id >= KVM_USER_MEM_SLOTS ||
	      memslot->flags & KVM_MEMSLOT_INVALID)
		return false;

	return true;
}
EXPORT_SYMBOL_GPL(kvm_is_visible_gfn);

unsigned long kvm_host_page_size(struct kvm_vcpu *vcpu, gfn_t gfn)
{
	struct vm_area_struct *vma;
	unsigned long addr, size;

	size = PAGE_SIZE;

	addr = kvm_vcpu_gfn_to_hva_prot(vcpu, gfn, NULL);
	if (kvm_is_error_hva(addr))
		return PAGE_SIZE;

	down_read(&current->mm->mmap_sem);
	vma = find_vma(current->mm, addr);
	if (!vma)
		goto out;

	size = vma_kernel_pagesize(vma);

out:
	up_read(&current->mm->mmap_sem);

	return size;
}

static bool memslot_is_readonly(struct kvm_memory_slot *slot)
{
	return slot->flags & KVM_MEM_READONLY;
}

static unsigned long __gfn_to_hva_many(struct kvm_memory_slot *slot, gfn_t gfn,
				       gfn_t *nr_pages, bool write)
{
	if (!slot || slot->flags & KVM_MEMSLOT_INVALID)
		return KVM_HVA_ERR_BAD;

	if (memslot_is_readonly(slot) && write)
		return KVM_HVA_ERR_RO_BAD;

	if (nr_pages)
		*nr_pages = slot->npages - (gfn - slot->base_gfn);

	return __gfn_to_hva_memslot(slot, gfn);
}

static unsigned long gfn_to_hva_many(struct kvm_memory_slot *slot, gfn_t gfn,
				     gfn_t *nr_pages)
{
	return __gfn_to_hva_many(slot, gfn, nr_pages, true);
}

unsigned long gfn_to_hva_memslot(struct kvm_memory_slot *slot,
					gfn_t gfn)
{
	return gfn_to_hva_many(slot, gfn, NULL);
}
EXPORT_SYMBOL_GPL(gfn_to_hva_memslot);

unsigned long gfn_to_hva(struct kvm *kvm, gfn_t gfn)
{
	return gfn_to_hva_many(gfn_to_memslot(kvm, gfn), gfn, NULL);
}
EXPORT_SYMBOL_GPL(gfn_to_hva);

unsigned long kvm_vcpu_gfn_to_hva(struct kvm_vcpu *vcpu, gfn_t gfn)
{
	return gfn_to_hva_many(kvm_vcpu_gfn_to_memslot(vcpu, gfn), gfn, NULL);
}
EXPORT_SYMBOL_GPL(kvm_vcpu_gfn_to_hva);

/*
 * Return the hva of a @gfn and the R/W attribute if possible.
 *
 * @slot: the kvm_memory_slot which contains @gfn
 * @gfn: the gfn to be translated
 * @writable: used to return the read/write attribute of the @slot if the hva
 * is valid and @writable is not NULL
 */
unsigned long gfn_to_hva_memslot_prot(struct kvm_memory_slot *slot,
				      gfn_t gfn, bool *writable)
{
	unsigned long hva = __gfn_to_hva_many(slot, gfn, NULL, false);

	if (!kvm_is_error_hva(hva) && writable)
		*writable = !memslot_is_readonly(slot);

	return hva;
}

unsigned long gfn_to_hva_prot(struct kvm *kvm, gfn_t gfn, bool *writable)
{
	struct kvm_memory_slot *slot = gfn_to_memslot(kvm, gfn);

	return gfn_to_hva_memslot_prot(slot, gfn, writable);
}

unsigned long kvm_vcpu_gfn_to_hva_prot(struct kvm_vcpu *vcpu, gfn_t gfn, bool *writable)
{
	struct kvm_memory_slot *slot = kvm_vcpu_gfn_to_memslot(vcpu, gfn);

	return gfn_to_hva_memslot_prot(slot, gfn, writable);
}

static inline int check_user_page_hwpoison(unsigned long addr)
{
	int rc, flags = FOLL_HWPOISON | FOLL_WRITE;

	rc = get_user_pages(addr, 1, flags, NULL, NULL);
	return rc == -EHWPOISON;
}

/*
 * The fast path to get the writable pfn which will be stored in @pfn,
 * true indicates success, otherwise false is returned.  It's also the
 * only part that runs if we can in atomic context.
 */
static bool hva_to_pfn_fast(unsigned long addr, bool write_fault,
			    bool *writable, kvm_pfn_t *pfn)
{
	struct page *page[1];
	int npages;

	/*
	 * Fast pin a writable pfn only if it is a write fault request
	 * or the caller allows to map a writable pfn for a read fault
	 * request.
	 */
	if (!(write_fault || writable))
		return false;

	npages = __get_user_pages_fast(addr, 1, 1, page);
	if (npages == 1) {
		*pfn = page_to_pfn(page[0]);

		if (writable)
			*writable = true;
		return true;
	}

	return false;
}

/*
 * The slow path to get the pfn of the specified host virtual address,
 * 1 indicates success, -errno is returned if error is detected.
 */
static int hva_to_pfn_slow(unsigned long addr, bool *async, bool write_fault,
			   bool *writable, kvm_pfn_t *pfn)
{
	unsigned int flags = FOLL_HWPOISON;
	struct page *page;
	int npages = 0;

	might_sleep();

	if (writable)
		*writable = write_fault;

	if (write_fault)
		flags |= FOLL_WRITE;
	if (async)
		flags |= FOLL_NOWAIT;

	npages = get_user_pages_unlocked(addr, 1, &page, flags);
	if (npages != 1)
		return npages;

	/* map read fault as writable if possible */
	if (unlikely(!write_fault) && writable) {
		struct page *wpage;

		if (__get_user_pages_fast(addr, 1, 1, &wpage) == 1) {
			*writable = true;
			put_page(page);
			page = wpage;
		}
	}
	*pfn = page_to_pfn(page);
	return npages;
}

static bool vma_is_valid(struct vm_area_struct *vma, bool write_fault)
{
	if (unlikely(!(vma->vm_flags & VM_READ)))
		return false;

	if (write_fault && (unlikely(!(vma->vm_flags & VM_WRITE))))
		return false;

	return true;
}

static int hva_to_pfn_remapped(struct vm_area_struct *vma,
			       unsigned long addr, bool *async,
			       bool write_fault, bool *writable,
			       kvm_pfn_t *p_pfn)
{
	unsigned long pfn;
	int r;

	r = follow_pfn(vma, addr, &pfn);
	if (r) {
		/*
		 * get_user_pages fails for VM_IO and VM_PFNMAP vmas and does
		 * not call the fault handler, so do it here.
		 */
		bool unlocked = false;
		r = fixup_user_fault(current, current->mm, addr,
				     (write_fault ? FAULT_FLAG_WRITE : 0),
				     &unlocked);
		if (unlocked)
			return -EAGAIN;
		if (r)
			return r;

		r = follow_pfn(vma, addr, &pfn);
		if (r)
			return r;

	}

	if (writable)
		*writable = true;

	/*
	 * Get a reference here because callers of *hva_to_pfn* and
	 * *gfn_to_pfn* ultimately call kvm_release_pfn_clean on the
	 * returned pfn.  This is only needed if the VMA has VM_MIXEDMAP
	 * set, but the kvm_get_pfn/kvm_release_pfn_clean pair will
	 * simply do nothing for reserved pfns.
	 *
	 * Whoever called remap_pfn_range is also going to call e.g.
	 * unmap_mapping_range before the underlying pages are freed,
	 * causing a call to our MMU notifier.
	 */ 
	kvm_get_pfn(pfn);

	*p_pfn = pfn;
	return 0;
}

/*
 * Pin guest page in memory and return its pfn.
 * @addr: host virtual address which maps memory to the guest
 * @atomic: whether this function can sleep
 * @async: whether this function need to wait IO complete if the
 *         host page is not in the memory
 * @write_fault: whether we should get a writable host page
 * @writable: whether it allows to map a writable host page for !@write_fault
 *
 * The function will map a writable host page for these two cases:
 * 1): @write_fault = true
 * 2): @write_fault = false && @writable, @writable will tell the caller
 *     whether the mapping is writable.
 */
static kvm_pfn_t hva_to_pfn(unsigned long addr, bool atomic, bool *async,
			bool write_fault, bool *writable)
{
	struct vm_area_struct *vma;
	kvm_pfn_t pfn = 0;
	int npages, r;

	/* we can do it either atomically or asynchronously, not both */
	BUG_ON(atomic && async);

	if (hva_to_pfn_fast(addr, write_fault, writable, &pfn))
		return pfn;

	if (atomic)
		return KVM_PFN_ERR_FAULT;

	npages = hva_to_pfn_slow(addr, async, write_fault, writable, &pfn);
	if (npages == 1)
		return pfn;

	down_read(&current->mm->mmap_sem);
	if (npages == -EHWPOISON ||
	      (!async && check_user_page_hwpoison(addr))) {
		pfn = KVM_PFN_ERR_HWPOISON;
		goto exit;
	}

retry:
	vma = find_vma_intersection(current->mm, addr, addr + 1);

	if (vma == NULL)
		pfn = KVM_PFN_ERR_FAULT;
	else if (vma->vm_flags & (VM_IO | VM_PFNMAP)) {
		r = hva_to_pfn_remapped(vma, addr, async, write_fault, writable, &pfn);
		if (r == -EAGAIN)
			goto retry;
		if (r < 0)
			pfn = KVM_PFN_ERR_FAULT;
	} else {
		if (async && vma_is_valid(vma, write_fault))
			*async = true;
		pfn = KVM_PFN_ERR_FAULT;
	}
exit:
	up_read(&current->mm->mmap_sem);
	return pfn;
}

kvm_pfn_t __gfn_to_pfn_memslot(struct kvm_memory_slot *slot, gfn_t gfn,
			       bool atomic, bool *async, bool write_fault,
			       bool *writable)
{
	unsigned long addr = __gfn_to_hva_many(slot, gfn, NULL, write_fault);

	if (addr == KVM_HVA_ERR_RO_BAD) {
		if (writable)
			*writable = false;
		return KVM_PFN_ERR_RO_FAULT;
	}

	if (kvm_is_error_hva(addr)) {
		if (writable)
			*writable = false;
		return KVM_PFN_NOSLOT;
	}

	/* Do not map writable pfn in the readonly memslot. */
	if (writable && memslot_is_readonly(slot)) {
		*writable = false;
		writable = NULL;
	}

	return hva_to_pfn(addr, atomic, async, write_fault,
			  writable);
}
EXPORT_SYMBOL_GPL(__gfn_to_pfn_memslot);

kvm_pfn_t gfn_to_pfn_prot(struct kvm *kvm, gfn_t gfn, bool write_fault,
		      bool *writable)
{
	return __gfn_to_pfn_memslot(gfn_to_memslot(kvm, gfn), gfn, false, NULL,
				    write_fault, writable);
}
EXPORT_SYMBOL_GPL(gfn_to_pfn_prot);

kvm_pfn_t gfn_to_pfn_memslot(struct kvm_memory_slot *slot, gfn_t gfn)
{
	return __gfn_to_pfn_memslot(slot, gfn, false, NULL, true, NULL);
}
EXPORT_SYMBOL_GPL(gfn_to_pfn_memslot);

kvm_pfn_t gfn_to_pfn_memslot_atomic(struct kvm_memory_slot *slot, gfn_t gfn)
{
	return __gfn_to_pfn_memslot(slot, gfn, true, NULL, true, NULL);
}
EXPORT_SYMBOL_GPL(gfn_to_pfn_memslot_atomic);

kvm_pfn_t kvm_vcpu_gfn_to_pfn_atomic(struct kvm_vcpu *vcpu, gfn_t gfn)
{
	return gfn_to_pfn_memslot_atomic(kvm_vcpu_gfn_to_memslot(vcpu, gfn), gfn);
}
EXPORT_SYMBOL_GPL(kvm_vcpu_gfn_to_pfn_atomic);

kvm_pfn_t gfn_to_pfn(struct kvm *kvm, gfn_t gfn)
{
	return gfn_to_pfn_memslot(gfn_to_memslot(kvm, gfn), gfn);
}
EXPORT_SYMBOL_GPL(gfn_to_pfn);

kvm_pfn_t kvm_vcpu_gfn_to_pfn(struct kvm_vcpu *vcpu, gfn_t gfn)
{
	return gfn_to_pfn_memslot(kvm_vcpu_gfn_to_memslot(vcpu, gfn), gfn);
}
EXPORT_SYMBOL_GPL(kvm_vcpu_gfn_to_pfn);

int gfn_to_page_many_atomic(struct kvm_memory_slot *slot, gfn_t gfn,
			    struct page **pages, int nr_pages)
{
	unsigned long addr;
	gfn_t entry = 0;

	addr = gfn_to_hva_many(slot, gfn, &entry);
	if (kvm_is_error_hva(addr))
		return -1;

	if (entry < nr_pages)
		return 0;

	return __get_user_pages_fast(addr, nr_pages, 1, pages);
}
EXPORT_SYMBOL_GPL(gfn_to_page_many_atomic);

static struct page *kvm_pfn_to_page(kvm_pfn_t pfn)
{
	if (is_error_noslot_pfn(pfn))
		return KVM_ERR_PTR_BAD_PAGE;

	if (kvm_is_reserved_pfn(pfn)) {
		WARN_ON(1);
		return KVM_ERR_PTR_BAD_PAGE;
	}

	return pfn_to_page(pfn);
}

struct page *gfn_to_page(struct kvm *kvm, gfn_t gfn)
{
	kvm_pfn_t pfn;

	pfn = gfn_to_pfn(kvm, gfn);

	return kvm_pfn_to_page(pfn);
}
EXPORT_SYMBOL_GPL(gfn_to_page);

void kvm_release_pfn(kvm_pfn_t pfn, bool dirty, struct gfn_to_pfn_cache *cache)
{
	if (pfn == 0)
		return;

	if (cache)
		cache->pfn = cache->gfn = 0;

	if (dirty)
		kvm_release_pfn_dirty(pfn);
	else
		kvm_release_pfn_clean(pfn);
}

static void kvm_cache_gfn_to_pfn(struct kvm_memory_slot *slot, gfn_t gfn,
				 struct gfn_to_pfn_cache *cache, u64 gen)
{
	kvm_release_pfn(cache->pfn, cache->dirty, cache);

	cache->pfn = gfn_to_pfn_memslot(slot, gfn);
	cache->gfn = gfn;
	cache->dirty = false;
	cache->generation = gen;
}

static int __kvm_map_gfn(struct kvm_memslots *slots, gfn_t gfn,
			 struct kvm_host_map *map,
			 struct gfn_to_pfn_cache *cache,
			 bool atomic)
{
	kvm_pfn_t pfn;
	void *hva = NULL;
	struct page *page = KVM_UNMAPPED_PAGE;
	struct kvm_memory_slot *slot = __gfn_to_memslot(slots, gfn);
	u64 gen = slots->generation;

	if (!map)
		return -EINVAL;

	if (cache) {
		if (!cache->pfn || cache->gfn != gfn ||
			cache->generation != gen) {
			if (atomic)
				return -EAGAIN;
			kvm_cache_gfn_to_pfn(slot, gfn, cache, gen);
		}
		pfn = cache->pfn;
	} else {
		if (atomic)
			return -EAGAIN;
		pfn = gfn_to_pfn_memslot(slot, gfn);
	}
	if (is_error_noslot_pfn(pfn))
		return -EINVAL;

	if (pfn_valid(pfn)) {
		page = pfn_to_page(pfn);
		if (atomic)
			hva = kmap_atomic(page);
		else
			hva = kmap(page);
#ifdef CONFIG_HAS_IOMEM
	} else if (!atomic) {
		hva = memremap(pfn_to_hpa(pfn), PAGE_SIZE, MEMREMAP_WB);
	} else {
		return -EINVAL;
#endif
	}

	if (!hva)
		return -EFAULT;

	map->page = page;
	map->hva = hva;
	map->pfn = pfn;
	map->gfn = gfn;

	return 0;
}

int kvm_map_gfn(struct kvm_vcpu *vcpu, gfn_t gfn, struct kvm_host_map *map,
		struct gfn_to_pfn_cache *cache, bool atomic)
{
	return __kvm_map_gfn(kvm_memslots(vcpu->kvm), gfn, map,
			cache, atomic);
}
EXPORT_SYMBOL_GPL(kvm_map_gfn);

int kvm_vcpu_map(struct kvm_vcpu *vcpu, gfn_t gfn, struct kvm_host_map *map)
{
	return __kvm_map_gfn(kvm_vcpu_memslots(vcpu), gfn, map,
		NULL, false);
}
EXPORT_SYMBOL_GPL(kvm_vcpu_map);

static void __kvm_unmap_gfn(struct kvm_memory_slot *memslot,
			struct kvm_host_map *map,
			struct gfn_to_pfn_cache *cache,
			bool dirty, bool atomic)
{
	if (!map)
		return;

	if (!map->hva)
		return;

	if (map->page != KVM_UNMAPPED_PAGE) {
		if (atomic)
			kunmap_atomic(map->hva);
		else
			kunmap(map->page);
	}
#ifdef CONFIG_HAS_IOMEM
	else if (!atomic)
		memunmap(map->hva);
	else
		WARN_ONCE(1, "Unexpected unmapping in atomic context");
#endif

	if (dirty)
		mark_page_dirty_in_slot(memslot, map->gfn);

	if (cache)
		cache->dirty |= dirty;
	else
		kvm_release_pfn(map->pfn, dirty, NULL);

	map->hva = NULL;
	map->page = NULL;
}

int kvm_unmap_gfn(struct kvm_vcpu *vcpu, struct kvm_host_map *map, 
		  struct gfn_to_pfn_cache *cache, bool dirty, bool atomic)
{
	__kvm_unmap_gfn(gfn_to_memslot(vcpu->kvm, map->gfn), map,
			cache, dirty, atomic);
	return 0;
}
EXPORT_SYMBOL_GPL(kvm_unmap_gfn);

void kvm_vcpu_unmap(struct kvm_vcpu *vcpu, struct kvm_host_map *map, bool dirty)
{
	__kvm_unmap_gfn(kvm_vcpu_gfn_to_memslot(vcpu, map->gfn), map, NULL,
			dirty, false);
}
EXPORT_SYMBOL_GPL(kvm_vcpu_unmap);

struct page *kvm_vcpu_gfn_to_page(struct kvm_vcpu *vcpu, gfn_t gfn)
{
	kvm_pfn_t pfn;

	pfn = kvm_vcpu_gfn_to_pfn(vcpu, gfn);

	return kvm_pfn_to_page(pfn);
}
EXPORT_SYMBOL_GPL(kvm_vcpu_gfn_to_page);

void kvm_release_page_clean(struct page *page)
{
	WARN_ON(is_error_page(page));

	kvm_release_pfn_clean(page_to_pfn(page));
}
EXPORT_SYMBOL_GPL(kvm_release_page_clean);

void kvm_release_pfn_clean(kvm_pfn_t pfn)
{
	if (!is_error_noslot_pfn(pfn) && !kvm_is_reserved_pfn(pfn))
		put_page(pfn_to_page(pfn));
}
EXPORT_SYMBOL_GPL(kvm_release_pfn_clean);

void kvm_release_page_dirty(struct page *page)
{
	WARN_ON(is_error_page(page));

	kvm_release_pfn_dirty(page_to_pfn(page));
}
EXPORT_SYMBOL_GPL(kvm_release_page_dirty);

void kvm_release_pfn_dirty(kvm_pfn_t pfn)
{
	kvm_set_pfn_dirty(pfn);
	kvm_release_pfn_clean(pfn);
}
EXPORT_SYMBOL_GPL(kvm_release_pfn_dirty);

void kvm_set_pfn_dirty(kvm_pfn_t pfn)
{
	if (!kvm_is_reserved_pfn(pfn) && !kvm_is_zone_device_pfn(pfn))
		SetPageDirty(pfn_to_page(pfn));
}
EXPORT_SYMBOL_GPL(kvm_set_pfn_dirty);

void kvm_set_pfn_accessed(kvm_pfn_t pfn)
{
	if (!kvm_is_reserved_pfn(pfn) && !kvm_is_zone_device_pfn(pfn))
		mark_page_accessed(pfn_to_page(pfn));
}
EXPORT_SYMBOL_GPL(kvm_set_pfn_accessed);

void kvm_get_pfn(kvm_pfn_t pfn)
{
	if (!kvm_is_reserved_pfn(pfn))
		get_page(pfn_to_page(pfn));
}
EXPORT_SYMBOL_GPL(kvm_get_pfn);

static int next_segment(unsigned long len, int offset)
{
	if (len > PAGE_SIZE - offset)
		return PAGE_SIZE - offset;
	else
		return len;
}

static int __kvm_read_guest_page(struct kvm_memory_slot *slot, gfn_t gfn,
				 void *data, int offset, int len)
{
	int r;
	unsigned long addr;

	addr = gfn_to_hva_memslot_prot(slot, gfn, NULL);
	if (kvm_is_error_hva(addr))
		return -EFAULT;
	r = __copy_from_user(data, (void __user *)addr + offset, len);
	if (r)
		return -EFAULT;
	return 0;
}

int kvm_read_guest_page(struct kvm *kvm, gfn_t gfn, void *data, int offset,
			int len)
{
	struct kvm_memory_slot *slot = gfn_to_memslot(kvm, gfn);

	return __kvm_read_guest_page(slot, gfn, data, offset, len);
}
EXPORT_SYMBOL_GPL(kvm_read_guest_page);

int kvm_vcpu_read_guest_page(struct kvm_vcpu *vcpu, gfn_t gfn, void *data,
			     int offset, int len)
{
	struct kvm_memory_slot *slot = kvm_vcpu_gfn_to_memslot(vcpu, gfn);

	return __kvm_read_guest_page(slot, gfn, data, offset, len);
}
EXPORT_SYMBOL_GPL(kvm_vcpu_read_guest_page);

int kvm_read_guest(struct kvm *kvm, gpa_t gpa, void *data, unsigned long len)
{
	gfn_t gfn = gpa >> PAGE_SHIFT;
	int seg;
	int offset = offset_in_page(gpa);
	int ret;

	while ((seg = next_segment(len, offset)) != 0) {
		ret = kvm_read_guest_page(kvm, gfn, data, offset, seg);
		if (ret < 0)
			return ret;
		offset = 0;
		len -= seg;
		data += seg;
		++gfn;
	}
	return 0;
}
EXPORT_SYMBOL_GPL(kvm_read_guest);

int kvm_vcpu_read_guest(struct kvm_vcpu *vcpu, gpa_t gpa, void *data, unsigned long len)
{
	gfn_t gfn = gpa >> PAGE_SHIFT;
	int seg;
	int offset = offset_in_page(gpa);
	int ret;

	while ((seg = next_segment(len, offset)) != 0) {
		ret = kvm_vcpu_read_guest_page(vcpu, gfn, data, offset, seg);
		if (ret < 0)
			return ret;
		offset = 0;
		len -= seg;
		data += seg;
		++gfn;
	}
	return 0;
}
EXPORT_SYMBOL_GPL(kvm_vcpu_read_guest);

static int __kvm_read_guest_atomic(struct kvm_memory_slot *slot, gfn_t gfn,
			           void *data, int offset, unsigned long len)
{
	int r;
	unsigned long addr;

	addr = gfn_to_hva_memslot_prot(slot, gfn, NULL);
	if (kvm_is_error_hva(addr))
		return -EFAULT;
	pagefault_disable();
	r = __copy_from_user_inatomic(data, (void __user *)addr + offset, len);
	pagefault_enable();
	if (r)
		return -EFAULT;
	return 0;
}

int kvm_vcpu_read_guest_atomic(struct kvm_vcpu *vcpu, gpa_t gpa,
			       void *data, unsigned long len)
{
	gfn_t gfn = gpa >> PAGE_SHIFT;
	struct kvm_memory_slot *slot = kvm_vcpu_gfn_to_memslot(vcpu, gfn);
	int offset = offset_in_page(gpa);

	return __kvm_read_guest_atomic(slot, gfn, data, offset, len);
}
EXPORT_SYMBOL_GPL(kvm_vcpu_read_guest_atomic);

static int __kvm_write_guest_page(struct kvm_memory_slot *memslot, gfn_t gfn,
			          const void *data, int offset, int len)
{
	int r;
	unsigned long addr;

	addr = gfn_to_hva_memslot(memslot, gfn);
	if (kvm_is_error_hva(addr))
		return -EFAULT;
	r = __copy_to_user((void __user *)addr + offset, data, len);
	if (r)
		return -EFAULT;
	mark_page_dirty_in_slot(memslot, gfn);
	return 0;
}

int kvm_write_guest_page(struct kvm *kvm, gfn_t gfn,
			 const void *data, int offset, int len)
{
	struct kvm_memory_slot *slot = gfn_to_memslot(kvm, gfn);

	return __kvm_write_guest_page(slot, gfn, data, offset, len);
}
EXPORT_SYMBOL_GPL(kvm_write_guest_page);

int kvm_vcpu_write_guest_page(struct kvm_vcpu *vcpu, gfn_t gfn,
			      const void *data, int offset, int len)
{
	struct kvm_memory_slot *slot = kvm_vcpu_gfn_to_memslot(vcpu, gfn);

	return __kvm_write_guest_page(slot, gfn, data, offset, len);
}
EXPORT_SYMBOL_GPL(kvm_vcpu_write_guest_page);

int kvm_write_guest(struct kvm *kvm, gpa_t gpa, const void *data,
		    unsigned long len)
{
	gfn_t gfn = gpa >> PAGE_SHIFT;
	int seg;
	int offset = offset_in_page(gpa);
	int ret;

	while ((seg = next_segment(len, offset)) != 0) {
		ret = kvm_write_guest_page(kvm, gfn, data, offset, seg);
		if (ret < 0)
			return ret;
		offset = 0;
		len -= seg;
		data += seg;
		++gfn;
	}
	return 0;
}
EXPORT_SYMBOL_GPL(kvm_write_guest);

int kvm_vcpu_write_guest(struct kvm_vcpu *vcpu, gpa_t gpa, const void *data,
		         unsigned long len)
{
	gfn_t gfn = gpa >> PAGE_SHIFT;
	int seg;
	int offset = offset_in_page(gpa);
	int ret;

	while ((seg = next_segment(len, offset)) != 0) {
		ret = kvm_vcpu_write_guest_page(vcpu, gfn, data, offset, seg);
		if (ret < 0)
			return ret;
		offset = 0;
		len -= seg;
		data += seg;
		++gfn;
	}
	return 0;
}
EXPORT_SYMBOL_GPL(kvm_vcpu_write_guest);

static int __kvm_gfn_to_hva_cache_init(struct kvm_memslots *slots,
				       struct gfn_to_hva_cache *ghc,
				       gpa_t gpa, unsigned long len)
{
	int offset = offset_in_page(gpa);
	gfn_t start_gfn = gpa >> PAGE_SHIFT;
	gfn_t end_gfn = (gpa + len - 1) >> PAGE_SHIFT;
	gfn_t nr_pages_needed = end_gfn - start_gfn + 1;
	gfn_t nr_pages_avail;

	/* Update ghc->generation before performing any error checks. */
	ghc->generation = slots->generation;

	if (start_gfn > end_gfn) {
		ghc->hva = KVM_HVA_ERR_BAD;
		return -EINVAL;
	}

	/*
	 * If the requested region crosses two memslots, we still
	 * verify that the entire region is valid here.
	 */
	for ( ; start_gfn <= end_gfn; start_gfn += nr_pages_avail) {
		ghc->memslot = __gfn_to_memslot(slots, start_gfn);
		ghc->hva = gfn_to_hva_many(ghc->memslot, start_gfn,
					   &nr_pages_avail);
		if (kvm_is_error_hva(ghc->hva))
			return -EFAULT;
	}

	/* Use the slow path for cross page reads and writes. */
	if (nr_pages_needed == 1)
		ghc->hva += offset;
	else
		ghc->memslot = NULL;

	ghc->gpa = gpa;
	ghc->len = len;
	return 0;
}

int kvm_gfn_to_hva_cache_init(struct kvm *kvm, struct gfn_to_hva_cache *ghc,
			      gpa_t gpa, unsigned long len)
{
	struct kvm_memslots *slots = kvm_memslots(kvm);
	return __kvm_gfn_to_hva_cache_init(slots, ghc, gpa, len);
}
EXPORT_SYMBOL_GPL(kvm_gfn_to_hva_cache_init);

int kvm_write_guest_offset_cached(struct kvm *kvm, struct gfn_to_hva_cache *ghc,
				  void *data, unsigned int offset,
				  unsigned long len)
{
	struct kvm_memslots *slots = kvm_memslots(kvm);
	int r;
	gpa_t gpa = ghc->gpa + offset;

	BUG_ON(len + offset > ghc->len);

	if (slots->generation != ghc->generation) {
		if (__kvm_gfn_to_hva_cache_init(slots, ghc, ghc->gpa, ghc->len))
			return -EFAULT;
	}

	if (kvm_is_error_hva(ghc->hva))
		return -EFAULT;

	if (unlikely(!ghc->memslot))
		return kvm_write_guest(kvm, gpa, data, len);

	r = __copy_to_user((void __user *)ghc->hva + offset, data, len);
	if (r)
		return -EFAULT;
	mark_page_dirty_in_slot(ghc->memslot, gpa >> PAGE_SHIFT);

	return 0;
}
EXPORT_SYMBOL_GPL(kvm_write_guest_offset_cached);

int kvm_write_guest_cached(struct kvm *kvm, struct gfn_to_hva_cache *ghc,
			   void *data, unsigned long len)
{
	return kvm_write_guest_offset_cached(kvm, ghc, data, 0, len);
}
EXPORT_SYMBOL_GPL(kvm_write_guest_cached);

int kvm_read_guest_cached(struct kvm *kvm, struct gfn_to_hva_cache *ghc,
			   void *data, unsigned long len)
{
	struct kvm_memslots *slots = kvm_memslots(kvm);
	int r;

	BUG_ON(len > ghc->len);

	if (slots->generation != ghc->generation) {
		if (__kvm_gfn_to_hva_cache_init(slots, ghc, ghc->gpa, ghc->len))
			return -EFAULT;
	}

	if (kvm_is_error_hva(ghc->hva))
		return -EFAULT;

	if (unlikely(!ghc->memslot))
		return kvm_read_guest(kvm, ghc->gpa, data, len);

	r = __copy_from_user(data, (void __user *)ghc->hva, len);
	if (r)
		return -EFAULT;

	return 0;
}
EXPORT_SYMBOL_GPL(kvm_read_guest_cached);

int kvm_clear_guest_page(struct kvm *kvm, gfn_t gfn, int offset, int len)
{
	const void *zero_page = (const void *) __va(page_to_phys(ZERO_PAGE(0)));

	return kvm_write_guest_page(kvm, gfn, zero_page, offset, len);
}
EXPORT_SYMBOL_GPL(kvm_clear_guest_page);

int kvm_clear_guest(struct kvm *kvm, gpa_t gpa, unsigned long len)
{
	gfn_t gfn = gpa >> PAGE_SHIFT;
	int seg;
	int offset = offset_in_page(gpa);
	int ret;

	while ((seg = next_segment(len, offset)) != 0) {
		ret = kvm_clear_guest_page(kvm, gfn, offset, seg);
		if (ret < 0)
			return ret;
		offset = 0;
		len -= seg;
		++gfn;
	}
	return 0;
}
EXPORT_SYMBOL_GPL(kvm_clear_guest);

static void mark_page_dirty_in_slot(struct kvm_memory_slot *memslot,
				    gfn_t gfn)
{
	if (memslot && memslot->dirty_bitmap) {
		unsigned long rel_gfn = gfn - memslot->base_gfn;

		set_bit_le(rel_gfn, memslot->dirty_bitmap);
	}
}

void mark_page_dirty(struct kvm *kvm, gfn_t gfn)
{
	struct kvm_memory_slot *memslot;

	memslot = gfn_to_memslot(kvm, gfn);
	mark_page_dirty_in_slot(memslot, gfn);
}
EXPORT_SYMBOL_GPL(mark_page_dirty);

void kvm_vcpu_mark_page_dirty(struct kvm_vcpu *vcpu, gfn_t gfn)
{
	struct kvm_memory_slot *memslot;

	memslot = kvm_vcpu_gfn_to_memslot(vcpu, gfn);
	mark_page_dirty_in_slot(memslot, gfn);
}
EXPORT_SYMBOL_GPL(kvm_vcpu_mark_page_dirty);

void kvm_sigset_activate(struct kvm_vcpu *vcpu)
{
	if (!vcpu->sigset_active)
		return;

	/*
	 * This does a lockless modification of ->real_blocked, which is fine
	 * because, only current can change ->real_blocked and all readers of
	 * ->real_blocked don't care as long ->real_blocked is always a subset
	 * of ->blocked.
	 */
	sigprocmask(SIG_SETMASK, &vcpu->sigset, &current->real_blocked);
}

void kvm_sigset_deactivate(struct kvm_vcpu *vcpu)
{
	if (!vcpu->sigset_active)
		return;

	sigprocmask(SIG_SETMASK, &current->real_blocked, NULL);
	sigemptyset(&current->real_blocked);
}

static void grow_halt_poll_ns(struct kvm_vcpu *vcpu)
{
	unsigned int old, val, grow, grow_start;

	old = val = vcpu->halt_poll_ns;
	grow_start = READ_ONCE(halt_poll_ns_grow_start);
	grow = READ_ONCE(halt_poll_ns_grow);
	if (!grow)
		goto out;

	val *= grow;
	if (val < grow_start)
		val = grow_start;

	if (val > halt_poll_ns)
		val = halt_poll_ns;

	vcpu->halt_poll_ns = val;
out:
	trace_kvm_halt_poll_ns_grow(vcpu->vcpu_id, val, old);
}

static void shrink_halt_poll_ns(struct kvm_vcpu *vcpu)
{
	unsigned int old, val, shrink;

	old = val = vcpu->halt_poll_ns;
	shrink = READ_ONCE(halt_poll_ns_shrink);
	if (shrink == 0)
		val = 0;
	else
		val /= shrink;

	vcpu->halt_poll_ns = val;
	trace_kvm_halt_poll_ns_shrink(vcpu->vcpu_id, val, old);
}

static int kvm_vcpu_check_block(struct kvm_vcpu *vcpu)
{
	int ret = -EINTR;
	int idx = srcu_read_lock(&vcpu->kvm->srcu);

	if (kvm_arch_vcpu_runnable(vcpu)) {
		kvm_make_request(KVM_REQ_UNHALT, vcpu);
		goto out;
	}
	if (kvm_cpu_has_pending_timer(vcpu))
		goto out;
	if (signal_pending(current))
		goto out;

	ret = 0;
out:
	srcu_read_unlock(&vcpu->kvm->srcu, idx);
	return ret;
}

/*
 * The vCPU has executed a HLT instruction with in-kernel mode enabled.
 */
void kvm_vcpu_block(struct kvm_vcpu *vcpu)
{
	ktime_t start, cur;
	DECLARE_SWAITQUEUE(wait);
	bool waited = false;
	u64 block_ns;

	kvm_arch_vcpu_blocking(vcpu);

	start = cur = ktime_get();
	if (vcpu->halt_poll_ns && !kvm_arch_no_poll(vcpu)) {
		ktime_t stop = ktime_add_ns(ktime_get(), vcpu->halt_poll_ns);

		++vcpu->stat.halt_attempted_poll;
		do {
			/*
			 * This sets KVM_REQ_UNHALT if an interrupt
			 * arrives.
			 */
			if (kvm_vcpu_check_block(vcpu) < 0) {
				++vcpu->stat.halt_successful_poll;
				if (!vcpu_valid_wakeup(vcpu))
					++vcpu->stat.halt_poll_invalid;
				goto out;
			}
			cur = ktime_get();
		} while (single_task_running() && ktime_before(cur, stop));
	}

	for (;;) {
		prepare_to_swait_exclusive(&vcpu->wq, &wait, TASK_INTERRUPTIBLE);

		if (kvm_vcpu_check_block(vcpu) < 0)
			break;

		waited = true;
		schedule();
	}

	finish_swait(&vcpu->wq, &wait);
	cur = ktime_get();
out:
	kvm_arch_vcpu_unblocking(vcpu);
	block_ns = ktime_to_ns(cur) - ktime_to_ns(start);

	if (!kvm_arch_no_poll(vcpu)) {
		if (!vcpu_valid_wakeup(vcpu)) {
			shrink_halt_poll_ns(vcpu);
		} else if (halt_poll_ns) {
			if (block_ns <= vcpu->halt_poll_ns)
				;
			/* we had a long block, shrink polling */
			else if (vcpu->halt_poll_ns && block_ns > halt_poll_ns)
				shrink_halt_poll_ns(vcpu);
			/* we had a short halt and our poll time is too small */
			else if (vcpu->halt_poll_ns < halt_poll_ns &&
				block_ns < halt_poll_ns)
				grow_halt_poll_ns(vcpu);
		} else {
			vcpu->halt_poll_ns = 0;
		}
	}

	trace_kvm_vcpu_wakeup(block_ns, waited, vcpu_valid_wakeup(vcpu));
	kvm_arch_vcpu_block_finish(vcpu);
}
EXPORT_SYMBOL_GPL(kvm_vcpu_block);

bool kvm_vcpu_wake_up(struct kvm_vcpu *vcpu)
{
	struct swait_queue_head *wqp;

	wqp = kvm_arch_vcpu_wq(vcpu);
	if (swq_has_sleeper(wqp)) {
		swake_up_one(wqp);
		WRITE_ONCE(vcpu->ready, true);
		++vcpu->stat.halt_wakeup;
		return true;
	}

	return false;
}
EXPORT_SYMBOL_GPL(kvm_vcpu_wake_up);

#ifndef CONFIG_S390
/*
 * Kick a sleeping VCPU, or a guest VCPU in guest mode, into host kernel mode.
 */
void kvm_vcpu_kick(struct kvm_vcpu *vcpu)
{
	int me;
	int cpu = vcpu->cpu;

	if (kvm_vcpu_wake_up(vcpu))
		return;

	me = get_cpu();
	if (cpu != me && (unsigned)cpu < nr_cpu_ids && cpu_online(cpu))
		if (kvm_arch_vcpu_should_kick(vcpu))
			smp_send_reschedule(cpu);
	put_cpu();
}
EXPORT_SYMBOL_GPL(kvm_vcpu_kick);
#endif /* !CONFIG_S390 */

int kvm_vcpu_yield_to(struct kvm_vcpu *target)
{
	struct pid *pid;
	struct task_struct *task = NULL;
	int ret = 0;

	rcu_read_lock();
	pid = rcu_dereference(target->pid);
	if (pid)
		task = get_pid_task(pid, PIDTYPE_PID);
	rcu_read_unlock();
	if (!task)
		return ret;
	ret = yield_to(task, 1);
	put_task_struct(task);

	return ret;
}
EXPORT_SYMBOL_GPL(kvm_vcpu_yield_to);

/*
 * Helper that checks whether a VCPU is eligible for directed yield.
 * Most eligible candidate to yield is decided by following heuristics:
 *
 *  (a) VCPU which has not done pl-exit or cpu relax intercepted recently
 *  (preempted lock holder), indicated by @in_spin_loop.
 *  Set at the beiginning and cleared at the end of interception/PLE handler.
 *
 *  (b) VCPU which has done pl-exit/ cpu relax intercepted but did not get
 *  chance last time (mostly it has become eligible now since we have probably
 *  yielded to lockholder in last iteration. This is done by toggling
 *  @dy_eligible each time a VCPU checked for eligibility.)
 *
 *  Yielding to a recently pl-exited/cpu relax intercepted VCPU before yielding
 *  to preempted lock-holder could result in wrong VCPU selection and CPU
 *  burning. Giving priority for a potential lock-holder increases lock
 *  progress.
 *
 *  Since algorithm is based on heuristics, accessing another VCPU data without
 *  locking does not harm. It may result in trying to yield to  same VCPU, fail
 *  and continue with next VCPU and so on.
 */
static bool kvm_vcpu_eligible_for_directed_yield(struct kvm_vcpu *vcpu)
{
#ifdef CONFIG_HAVE_KVM_CPU_RELAX_INTERCEPT
	bool eligible;

	eligible = !vcpu->spin_loop.in_spin_loop ||
		    vcpu->spin_loop.dy_eligible;

	if (vcpu->spin_loop.in_spin_loop)
		kvm_vcpu_set_dy_eligible(vcpu, !vcpu->spin_loop.dy_eligible);

	return eligible;
#else
	return true;
#endif
}

/*
 * Unlike kvm_arch_vcpu_runnable, this function is called outside
 * a vcpu_load/vcpu_put pair.  However, for most architectures
 * kvm_arch_vcpu_runnable does not require vcpu_load.
 */
bool __weak kvm_arch_dy_runnable(struct kvm_vcpu *vcpu)
{
	return kvm_arch_vcpu_runnable(vcpu);
}

static bool vcpu_dy_runnable(struct kvm_vcpu *vcpu)
{
	if (kvm_arch_dy_runnable(vcpu))
		return true;

#ifdef CONFIG_KVM_ASYNC_PF
	if (!list_empty_careful(&vcpu->async_pf.done))
		return true;
#endif

	return false;
}

void kvm_vcpu_on_spin(struct kvm_vcpu *me, bool yield_to_kernel_mode)
{
	struct kvm *kvm = me->kvm;
	struct kvm_vcpu *vcpu;
	int last_boosted_vcpu = me->kvm->last_boosted_vcpu;
	int yielded = 0;
	int try = 3;
	int pass;
	int i;

	kvm_vcpu_set_in_spin_loop(me, true);
	/*
	 * We boost the priority of a VCPU that is runnable but not
	 * currently running, because it got preempted by something
	 * else and called schedule in __vcpu_run.  Hopefully that
	 * VCPU is holding the lock that we need and will release it.
	 * We approximate round-robin by starting at the last boosted VCPU.
	 */
	for (pass = 0; pass < 2 && !yielded && try; pass++) {
		kvm_for_each_vcpu(i, vcpu, kvm) {
			if (!pass && i <= last_boosted_vcpu) {
				i = last_boosted_vcpu;
				continue;
			} else if (pass && i > last_boosted_vcpu)
				break;
			if (!READ_ONCE(vcpu->ready))
				continue;
			if (vcpu == me)
				continue;
			if (swait_active(&vcpu->wq) && !vcpu_dy_runnable(vcpu))
				continue;
			if (READ_ONCE(vcpu->preempted) && yield_to_kernel_mode &&
				!kvm_arch_vcpu_in_kernel(vcpu))
				continue;
			if (!kvm_vcpu_eligible_for_directed_yield(vcpu))
				continue;

			yielded = kvm_vcpu_yield_to(vcpu);
			if (yielded > 0) {
				kvm->last_boosted_vcpu = i;
				break;
			} else if (yielded < 0) {
				try--;
				if (!try)
					break;
			}
		}
	}
	kvm_vcpu_set_in_spin_loop(me, false);

	/* Ensure vcpu is not eligible during next spinloop */
	kvm_vcpu_set_dy_eligible(me, false);
}
EXPORT_SYMBOL_GPL(kvm_vcpu_on_spin);

static vm_fault_t kvm_vcpu_fault(struct vm_fault *vmf)
{
	struct kvm_vcpu *vcpu = vmf->vma->vm_file->private_data;
	struct page *page;

	if (vmf->pgoff == 0)
		page = virt_to_page(vcpu->run);
#ifdef CONFIG_X86
	else if (vmf->pgoff == KVM_PIO_PAGE_OFFSET)
		page = virt_to_page(vcpu->arch.pio_data);
#endif
#ifdef CONFIG_KVM_MMIO
	else if (vmf->pgoff == KVM_COALESCED_MMIO_PAGE_OFFSET)
		page = virt_to_page(vcpu->kvm->coalesced_mmio_ring);
#endif
	else
		return kvm_arch_vcpu_fault(vcpu, vmf);
	get_page(page);
	vmf->page = page;
	return 0;
}

static const struct vm_operations_struct kvm_vcpu_vm_ops = {
	.fault = kvm_vcpu_fault,
};

static int kvm_vcpu_mmap(struct file *file, struct vm_area_struct *vma)
{
	vma->vm_ops = &kvm_vcpu_vm_ops;
	return 0;
}

static int kvm_vcpu_release(struct inode *inode, struct file *filp)
{
	struct kvm_vcpu *vcpu = filp->private_data;

	debugfs_remove_recursive(vcpu->debugfs_dentry);
	kvm_put_kvm(vcpu->kvm);
	return 0;
}

static struct file_operations kvm_vcpu_fops = {
	.release        = kvm_vcpu_release,
	.unlocked_ioctl = kvm_vcpu_ioctl,
	.mmap           = kvm_vcpu_mmap,
	.llseek		= noop_llseek,
	KVM_COMPAT(kvm_vcpu_compat_ioctl),
};

/*
 * Allocates an inode for the vcpu.
 */
static int create_vcpu_fd(struct kvm_vcpu *vcpu)
{
	char name[8 + 1 + ITOA_MAX_LEN + 1];

	snprintf(name, sizeof(name), "kvm-vcpu:%d", vcpu->vcpu_id);
	return anon_inode_getfd(name, &kvm_vcpu_fops, vcpu, O_RDWR | O_CLOEXEC);
}

static void kvm_create_vcpu_debugfs(struct kvm_vcpu *vcpu)
{
#ifdef __KVM_HAVE_ARCH_VCPU_DEBUGFS
	char dir_name[ITOA_MAX_LEN * 2];

	if (!debugfs_initialized())
		return;

	snprintf(dir_name, sizeof(dir_name), "vcpu%d", vcpu->vcpu_id);
	vcpu->debugfs_dentry = debugfs_create_dir(dir_name,
						  vcpu->kvm->debugfs_dentry);

	kvm_arch_create_vcpu_debugfs(vcpu);
#endif
}

/*
 * Creates some virtual cpus.  Good luck creating more than one.
 */
static int kvm_vm_ioctl_create_vcpu(struct kvm *kvm, u32 id)
{
	int r;
	struct kvm_vcpu *vcpu;
	struct page *page;

	if (id >= KVM_MAX_VCPU_ID)
		return -EINVAL;

	mutex_lock(&kvm->lock);
	if (kvm->created_vcpus == KVM_MAX_VCPUS) {
		mutex_unlock(&kvm->lock);
		return -EINVAL;
	}

	kvm->created_vcpus++;
	mutex_unlock(&kvm->lock);

	r = kvm_arch_vcpu_precreate(kvm, id);
	if (r)
		goto vcpu_decrement;

	vcpu = kmem_cache_zalloc(kvm_vcpu_cache, GFP_KERNEL);
	if (!vcpu) {
		r = -ENOMEM;
		goto vcpu_decrement;
	}

	BUILD_BUG_ON(sizeof(struct kvm_run) > PAGE_SIZE);
	page = alloc_page(GFP_KERNEL | __GFP_ZERO);
	if (!page) {
		r = -ENOMEM;
		goto vcpu_free;
	}
	vcpu->run = page_address(page);
<<<<<<< HEAD

	kvm_vcpu_init(vcpu, kvm, id);

=======

	kvm_vcpu_init(vcpu, kvm, id);

>>>>>>> 04d5ce62
	r = kvm_arch_vcpu_create(vcpu);
	if (r)
		goto vcpu_free_run_page;

	kvm_create_vcpu_debugfs(vcpu);

	mutex_lock(&kvm->lock);
	if (kvm_get_vcpu_by_id(kvm, id)) {
		r = -EEXIST;
		goto unlock_vcpu_destroy;
	}

	vcpu->vcpu_idx = atomic_read(&kvm->online_vcpus);
	BUG_ON(kvm->vcpus[vcpu->vcpu_idx]);

	/* Now it's all set up, let userspace reach it */
	kvm_get_kvm(kvm);
	r = create_vcpu_fd(vcpu);
	if (r < 0) {
		kvm_put_kvm_no_destroy(kvm);
		goto unlock_vcpu_destroy;
	}

	kvm->vcpus[vcpu->vcpu_idx] = vcpu;

	/*
	 * Pairs with smp_rmb() in kvm_get_vcpu.  Write kvm->vcpus
	 * before kvm->online_vcpu's incremented value.
	 */
	smp_wmb();
	atomic_inc(&kvm->online_vcpus);

	mutex_unlock(&kvm->lock);
	kvm_arch_vcpu_postcreate(vcpu);
	return r;

unlock_vcpu_destroy:
	mutex_unlock(&kvm->lock);
	debugfs_remove_recursive(vcpu->debugfs_dentry);
	kvm_arch_vcpu_destroy(vcpu);
vcpu_free_run_page:
	free_page((unsigned long)vcpu->run);
vcpu_free:
	kmem_cache_free(kvm_vcpu_cache, vcpu);
vcpu_decrement:
	mutex_lock(&kvm->lock);
	kvm->created_vcpus--;
	mutex_unlock(&kvm->lock);
	return r;
}

static int kvm_vcpu_ioctl_set_sigmask(struct kvm_vcpu *vcpu, sigset_t *sigset)
{
	if (sigset) {
		sigdelsetmask(sigset, sigmask(SIGKILL)|sigmask(SIGSTOP));
		vcpu->sigset_active = 1;
		vcpu->sigset = *sigset;
	} else
		vcpu->sigset_active = 0;
	return 0;
}

static long kvm_vcpu_ioctl(struct file *filp,
			   unsigned int ioctl, unsigned long arg)
{
	struct kvm_vcpu *vcpu = filp->private_data;
	void __user *argp = (void __user *)arg;
	int r;
	struct kvm_fpu *fpu = NULL;
	struct kvm_sregs *kvm_sregs = NULL;

	if (vcpu->kvm->mm != current->mm)
		return -EIO;

	if (unlikely(_IOC_TYPE(ioctl) != KVMIO))
		return -EINVAL;

	/*
	 * Some architectures have vcpu ioctls that are asynchronous to vcpu
	 * execution; mutex_lock() would break them.
	 */
	r = kvm_arch_vcpu_async_ioctl(filp, ioctl, arg);
	if (r != -ENOIOCTLCMD)
		return r;

	if (mutex_lock_killable(&vcpu->mutex))
		return -EINTR;
	switch (ioctl) {
	case KVM_RUN: {
		struct pid *oldpid;
		r = -EINVAL;
		if (arg)
			goto out;
		oldpid = rcu_access_pointer(vcpu->pid);
		if (unlikely(oldpid != task_pid(current))) {
			/* The thread running this VCPU changed. */
			struct pid *newpid;

			r = kvm_arch_vcpu_run_pid_change(vcpu);
			if (r)
				break;

			newpid = get_task_pid(current, PIDTYPE_PID);
			rcu_assign_pointer(vcpu->pid, newpid);
			if (oldpid)
				synchronize_rcu();
			put_pid(oldpid);
		}
		r = kvm_arch_vcpu_ioctl_run(vcpu, vcpu->run);
		trace_kvm_userspace_exit(vcpu->run->exit_reason, r);
		break;
	}
	case KVM_GET_REGS: {
		struct kvm_regs *kvm_regs;

		r = -ENOMEM;
		kvm_regs = kzalloc(sizeof(struct kvm_regs), GFP_KERNEL_ACCOUNT);
		if (!kvm_regs)
			goto out;
		r = kvm_arch_vcpu_ioctl_get_regs(vcpu, kvm_regs);
		if (r)
			goto out_free1;
		r = -EFAULT;
		if (copy_to_user(argp, kvm_regs, sizeof(struct kvm_regs)))
			goto out_free1;
		r = 0;
out_free1:
		kfree(kvm_regs);
		break;
	}
	case KVM_SET_REGS: {
		struct kvm_regs *kvm_regs;

		r = -ENOMEM;
		kvm_regs = memdup_user(argp, sizeof(*kvm_regs));
		if (IS_ERR(kvm_regs)) {
			r = PTR_ERR(kvm_regs);
			goto out;
		}
		r = kvm_arch_vcpu_ioctl_set_regs(vcpu, kvm_regs);
		kfree(kvm_regs);
		break;
	}
	case KVM_GET_SREGS: {
		kvm_sregs = kzalloc(sizeof(struct kvm_sregs),
				    GFP_KERNEL_ACCOUNT);
		r = -ENOMEM;
		if (!kvm_sregs)
			goto out;
		r = kvm_arch_vcpu_ioctl_get_sregs(vcpu, kvm_sregs);
		if (r)
			goto out;
		r = -EFAULT;
		if (copy_to_user(argp, kvm_sregs, sizeof(struct kvm_sregs)))
			goto out;
		r = 0;
		break;
	}
	case KVM_SET_SREGS: {
		kvm_sregs = memdup_user(argp, sizeof(*kvm_sregs));
		if (IS_ERR(kvm_sregs)) {
			r = PTR_ERR(kvm_sregs);
			kvm_sregs = NULL;
			goto out;
		}
		r = kvm_arch_vcpu_ioctl_set_sregs(vcpu, kvm_sregs);
		break;
	}
	case KVM_GET_MP_STATE: {
		struct kvm_mp_state mp_state;

		r = kvm_arch_vcpu_ioctl_get_mpstate(vcpu, &mp_state);
		if (r)
			goto out;
		r = -EFAULT;
		if (copy_to_user(argp, &mp_state, sizeof(mp_state)))
			goto out;
		r = 0;
		break;
	}
	case KVM_SET_MP_STATE: {
		struct kvm_mp_state mp_state;

		r = -EFAULT;
		if (copy_from_user(&mp_state, argp, sizeof(mp_state)))
			goto out;
		r = kvm_arch_vcpu_ioctl_set_mpstate(vcpu, &mp_state);
		break;
	}
	case KVM_TRANSLATE: {
		struct kvm_translation tr;

		r = -EFAULT;
		if (copy_from_user(&tr, argp, sizeof(tr)))
			goto out;
		r = kvm_arch_vcpu_ioctl_translate(vcpu, &tr);
		if (r)
			goto out;
		r = -EFAULT;
		if (copy_to_user(argp, &tr, sizeof(tr)))
			goto out;
		r = 0;
		break;
	}
	case KVM_SET_GUEST_DEBUG: {
		struct kvm_guest_debug dbg;

		r = -EFAULT;
		if (copy_from_user(&dbg, argp, sizeof(dbg)))
			goto out;
		r = kvm_arch_vcpu_ioctl_set_guest_debug(vcpu, &dbg);
		break;
	}
	case KVM_SET_SIGNAL_MASK: {
		struct kvm_signal_mask __user *sigmask_arg = argp;
		struct kvm_signal_mask kvm_sigmask;
		sigset_t sigset, *p;

		p = NULL;
		if (argp) {
			r = -EFAULT;
			if (copy_from_user(&kvm_sigmask, argp,
					   sizeof(kvm_sigmask)))
				goto out;
			r = -EINVAL;
			if (kvm_sigmask.len != sizeof(sigset))
				goto out;
			r = -EFAULT;
			if (copy_from_user(&sigset, sigmask_arg->sigset,
					   sizeof(sigset)))
				goto out;
			p = &sigset;
		}
		r = kvm_vcpu_ioctl_set_sigmask(vcpu, p);
		break;
	}
	case KVM_GET_FPU: {
		fpu = kzalloc(sizeof(struct kvm_fpu), GFP_KERNEL_ACCOUNT);
		r = -ENOMEM;
		if (!fpu)
			goto out;
		r = kvm_arch_vcpu_ioctl_get_fpu(vcpu, fpu);
		if (r)
			goto out;
		r = -EFAULT;
		if (copy_to_user(argp, fpu, sizeof(struct kvm_fpu)))
			goto out;
		r = 0;
		break;
	}
	case KVM_SET_FPU: {
		fpu = memdup_user(argp, sizeof(*fpu));
		if (IS_ERR(fpu)) {
			r = PTR_ERR(fpu);
			fpu = NULL;
			goto out;
		}
		r = kvm_arch_vcpu_ioctl_set_fpu(vcpu, fpu);
		break;
	}
	default:
		r = kvm_arch_vcpu_ioctl(filp, ioctl, arg);
	}
out:
	mutex_unlock(&vcpu->mutex);
	kfree(fpu);
	kfree(kvm_sregs);
	return r;
}

#ifdef CONFIG_KVM_COMPAT
static long kvm_vcpu_compat_ioctl(struct file *filp,
				  unsigned int ioctl, unsigned long arg)
{
	struct kvm_vcpu *vcpu = filp->private_data;
	void __user *argp = compat_ptr(arg);
	int r;

	if (vcpu->kvm->mm != current->mm)
		return -EIO;

	switch (ioctl) {
	case KVM_SET_SIGNAL_MASK: {
		struct kvm_signal_mask __user *sigmask_arg = argp;
		struct kvm_signal_mask kvm_sigmask;
		sigset_t sigset;

		if (argp) {
			r = -EFAULT;
			if (copy_from_user(&kvm_sigmask, argp,
					   sizeof(kvm_sigmask)))
				goto out;
			r = -EINVAL;
			if (kvm_sigmask.len != sizeof(compat_sigset_t))
				goto out;
			r = -EFAULT;
			if (get_compat_sigset(&sigset, (void *)sigmask_arg->sigset))
				goto out;
			r = kvm_vcpu_ioctl_set_sigmask(vcpu, &sigset);
		} else
			r = kvm_vcpu_ioctl_set_sigmask(vcpu, NULL);
		break;
	}
	default:
		r = kvm_vcpu_ioctl(filp, ioctl, arg);
	}

out:
	return r;
}
#endif

static int kvm_device_mmap(struct file *filp, struct vm_area_struct *vma)
{
	struct kvm_device *dev = filp->private_data;

	if (dev->ops->mmap)
		return dev->ops->mmap(dev, vma);

	return -ENODEV;
}

static int kvm_device_ioctl_attr(struct kvm_device *dev,
				 int (*accessor)(struct kvm_device *dev,
						 struct kvm_device_attr *attr),
				 unsigned long arg)
{
	struct kvm_device_attr attr;

	if (!accessor)
		return -EPERM;

	if (copy_from_user(&attr, (void __user *)arg, sizeof(attr)))
		return -EFAULT;

	return accessor(dev, &attr);
}

static long kvm_device_ioctl(struct file *filp, unsigned int ioctl,
			     unsigned long arg)
{
	struct kvm_device *dev = filp->private_data;

	if (dev->kvm->mm != current->mm)
		return -EIO;

	switch (ioctl) {
	case KVM_SET_DEVICE_ATTR:
		return kvm_device_ioctl_attr(dev, dev->ops->set_attr, arg);
	case KVM_GET_DEVICE_ATTR:
		return kvm_device_ioctl_attr(dev, dev->ops->get_attr, arg);
	case KVM_HAS_DEVICE_ATTR:
		return kvm_device_ioctl_attr(dev, dev->ops->has_attr, arg);
	default:
		if (dev->ops->ioctl)
			return dev->ops->ioctl(dev, ioctl, arg);

		return -ENOTTY;
	}
}

static int kvm_device_release(struct inode *inode, struct file *filp)
{
	struct kvm_device *dev = filp->private_data;
	struct kvm *kvm = dev->kvm;

	if (dev->ops->release) {
		mutex_lock(&kvm->lock);
		list_del(&dev->vm_node);
		dev->ops->release(dev);
		mutex_unlock(&kvm->lock);
	}

	kvm_put_kvm(kvm);
	return 0;
}

static const struct file_operations kvm_device_fops = {
	.unlocked_ioctl = kvm_device_ioctl,
	.release = kvm_device_release,
	KVM_COMPAT(kvm_device_ioctl),
	.mmap = kvm_device_mmap,
};

struct kvm_device *kvm_device_from_filp(struct file *filp)
{
	if (filp->f_op != &kvm_device_fops)
		return NULL;

	return filp->private_data;
}

static const struct kvm_device_ops *kvm_device_ops_table[KVM_DEV_TYPE_MAX] = {
#ifdef CONFIG_KVM_MPIC
	[KVM_DEV_TYPE_FSL_MPIC_20]	= &kvm_mpic_ops,
	[KVM_DEV_TYPE_FSL_MPIC_42]	= &kvm_mpic_ops,
#endif
};

int kvm_register_device_ops(const struct kvm_device_ops *ops, u32 type)
{
	if (type >= ARRAY_SIZE(kvm_device_ops_table))
		return -ENOSPC;

	if (kvm_device_ops_table[type] != NULL)
		return -EEXIST;

	kvm_device_ops_table[type] = ops;
	return 0;
}

void kvm_unregister_device_ops(u32 type)
{
	if (kvm_device_ops_table[type] != NULL)
		kvm_device_ops_table[type] = NULL;
}

static int kvm_ioctl_create_device(struct kvm *kvm,
				   struct kvm_create_device *cd)
{
	const struct kvm_device_ops *ops = NULL;
	struct kvm_device *dev;
	bool test = cd->flags & KVM_CREATE_DEVICE_TEST;
	int type;
	int ret;

	if (cd->type >= ARRAY_SIZE(kvm_device_ops_table))
		return -ENODEV;

	type = array_index_nospec(cd->type, ARRAY_SIZE(kvm_device_ops_table));
	ops = kvm_device_ops_table[type];
	if (ops == NULL)
		return -ENODEV;

	if (test)
		return 0;

	dev = kzalloc(sizeof(*dev), GFP_KERNEL_ACCOUNT);
	if (!dev)
		return -ENOMEM;

	dev->ops = ops;
	dev->kvm = kvm;

	mutex_lock(&kvm->lock);
	ret = ops->create(dev, type);
	if (ret < 0) {
		mutex_unlock(&kvm->lock);
		kfree(dev);
		return ret;
	}
	list_add(&dev->vm_node, &kvm->devices);
	mutex_unlock(&kvm->lock);

	if (ops->init)
		ops->init(dev);

	kvm_get_kvm(kvm);
	ret = anon_inode_getfd(ops->name, &kvm_device_fops, dev, O_RDWR | O_CLOEXEC);
	if (ret < 0) {
		kvm_put_kvm_no_destroy(kvm);
		mutex_lock(&kvm->lock);
		list_del(&dev->vm_node);
		mutex_unlock(&kvm->lock);
		ops->destroy(dev);
		return ret;
	}

	cd->fd = ret;
	return 0;
}

static long kvm_vm_ioctl_check_extension_generic(struct kvm *kvm, long arg)
{
	switch (arg) {
	case KVM_CAP_USER_MEMORY:
	case KVM_CAP_DESTROY_MEMORY_REGION_WORKS:
	case KVM_CAP_JOIN_MEMORY_REGIONS_WORKS:
	case KVM_CAP_INTERNAL_ERROR_DATA:
#ifdef CONFIG_HAVE_KVM_MSI
	case KVM_CAP_SIGNAL_MSI:
#endif
#ifdef CONFIG_HAVE_KVM_IRQFD
	case KVM_CAP_IRQFD:
	case KVM_CAP_IRQFD_RESAMPLE:
#endif
	case KVM_CAP_IOEVENTFD_ANY_LENGTH:
	case KVM_CAP_CHECK_EXTENSION_VM:
	case KVM_CAP_ENABLE_CAP_VM:
		return 1;
#ifdef CONFIG_KVM_MMIO
	case KVM_CAP_COALESCED_MMIO:
		return KVM_COALESCED_MMIO_PAGE_OFFSET;
	case KVM_CAP_COALESCED_PIO:
		return 1;
#endif
#ifdef CONFIG_KVM_GENERIC_DIRTYLOG_READ_PROTECT
	case KVM_CAP_MANUAL_DIRTY_LOG_PROTECT2:
		return KVM_DIRTY_LOG_MANUAL_CAPS;
#endif
#ifdef CONFIG_HAVE_KVM_IRQ_ROUTING
	case KVM_CAP_IRQ_ROUTING:
		return KVM_MAX_IRQ_ROUTES;
#endif
#if KVM_ADDRESS_SPACE_NUM > 1
	case KVM_CAP_MULTI_ADDRESS_SPACE:
		return KVM_ADDRESS_SPACE_NUM;
#endif
	case KVM_CAP_NR_MEMSLOTS:
		return KVM_USER_MEM_SLOTS;
	default:
		break;
	}
	return kvm_vm_ioctl_check_extension(kvm, arg);
}

int __attribute__((weak)) kvm_vm_ioctl_enable_cap(struct kvm *kvm,
						  struct kvm_enable_cap *cap)
{
	return -EINVAL;
}

static int kvm_vm_ioctl_enable_cap_generic(struct kvm *kvm,
					   struct kvm_enable_cap *cap)
{
	switch (cap->cap) {
#ifdef CONFIG_KVM_GENERIC_DIRTYLOG_READ_PROTECT
	case KVM_CAP_MANUAL_DIRTY_LOG_PROTECT2: {
		u64 allowed_options = KVM_DIRTY_LOG_MANUAL_PROTECT_ENABLE;

		if (cap->args[0] & KVM_DIRTY_LOG_MANUAL_PROTECT_ENABLE)
			allowed_options = KVM_DIRTY_LOG_MANUAL_CAPS;

		if (cap->flags || (cap->args[0] & ~allowed_options))
			return -EINVAL;
		kvm->manual_dirty_log_protect = cap->args[0];
		return 0;
	}
#endif
	default:
		return kvm_vm_ioctl_enable_cap(kvm, cap);
	}
}

static long kvm_vm_ioctl(struct file *filp,
			   unsigned int ioctl, unsigned long arg)
{
	struct kvm *kvm = filp->private_data;
	void __user *argp = (void __user *)arg;
	int r;

	if (kvm->mm != current->mm)
		return -EIO;
	switch (ioctl) {
	case KVM_CREATE_VCPU:
		r = kvm_vm_ioctl_create_vcpu(kvm, arg);
		break;
	case KVM_ENABLE_CAP: {
		struct kvm_enable_cap cap;

		r = -EFAULT;
		if (copy_from_user(&cap, argp, sizeof(cap)))
			goto out;
		r = kvm_vm_ioctl_enable_cap_generic(kvm, &cap);
		break;
	}
	case KVM_SET_USER_MEMORY_REGION: {
		struct kvm_userspace_memory_region kvm_userspace_mem;

		r = -EFAULT;
		if (copy_from_user(&kvm_userspace_mem, argp,
						sizeof(kvm_userspace_mem)))
			goto out;

		r = kvm_vm_ioctl_set_memory_region(kvm, &kvm_userspace_mem);
		break;
	}
	case KVM_GET_DIRTY_LOG: {
		struct kvm_dirty_log log;

		r = -EFAULT;
		if (copy_from_user(&log, argp, sizeof(log)))
			goto out;
		r = kvm_vm_ioctl_get_dirty_log(kvm, &log);
		break;
	}
#ifdef CONFIG_KVM_GENERIC_DIRTYLOG_READ_PROTECT
	case KVM_CLEAR_DIRTY_LOG: {
		struct kvm_clear_dirty_log log;

		r = -EFAULT;
		if (copy_from_user(&log, argp, sizeof(log)))
			goto out;
		r = kvm_vm_ioctl_clear_dirty_log(kvm, &log);
		break;
	}
#endif
#ifdef CONFIG_KVM_MMIO
	case KVM_REGISTER_COALESCED_MMIO: {
		struct kvm_coalesced_mmio_zone zone;

		r = -EFAULT;
		if (copy_from_user(&zone, argp, sizeof(zone)))
			goto out;
		r = kvm_vm_ioctl_register_coalesced_mmio(kvm, &zone);
		break;
	}
	case KVM_UNREGISTER_COALESCED_MMIO: {
		struct kvm_coalesced_mmio_zone zone;

		r = -EFAULT;
		if (copy_from_user(&zone, argp, sizeof(zone)))
			goto out;
		r = kvm_vm_ioctl_unregister_coalesced_mmio(kvm, &zone);
		break;
	}
#endif
	case KVM_IRQFD: {
		struct kvm_irqfd data;

		r = -EFAULT;
		if (copy_from_user(&data, argp, sizeof(data)))
			goto out;
		r = kvm_irqfd(kvm, &data);
		break;
	}
	case KVM_IOEVENTFD: {
		struct kvm_ioeventfd data;

		r = -EFAULT;
		if (copy_from_user(&data, argp, sizeof(data)))
			goto out;
		r = kvm_ioeventfd(kvm, &data);
		break;
	}
#ifdef CONFIG_HAVE_KVM_MSI
	case KVM_SIGNAL_MSI: {
		struct kvm_msi msi;

		r = -EFAULT;
		if (copy_from_user(&msi, argp, sizeof(msi)))
			goto out;
		r = kvm_send_userspace_msi(kvm, &msi);
		break;
	}
#endif
#ifdef __KVM_HAVE_IRQ_LINE
	case KVM_IRQ_LINE_STATUS:
	case KVM_IRQ_LINE: {
		struct kvm_irq_level irq_event;

		r = -EFAULT;
		if (copy_from_user(&irq_event, argp, sizeof(irq_event)))
			goto out;

		r = kvm_vm_ioctl_irq_line(kvm, &irq_event,
					ioctl == KVM_IRQ_LINE_STATUS);
		if (r)
			goto out;

		r = -EFAULT;
		if (ioctl == KVM_IRQ_LINE_STATUS) {
			if (copy_to_user(argp, &irq_event, sizeof(irq_event)))
				goto out;
		}

		r = 0;
		break;
	}
#endif
#ifdef CONFIG_HAVE_KVM_IRQ_ROUTING
	case KVM_SET_GSI_ROUTING: {
		struct kvm_irq_routing routing;
		struct kvm_irq_routing __user *urouting;
		struct kvm_irq_routing_entry *entries = NULL;

		r = -EFAULT;
		if (copy_from_user(&routing, argp, sizeof(routing)))
			goto out;
		r = -EINVAL;
		if (!kvm_arch_can_set_irq_routing(kvm))
			goto out;
		if (routing.nr > KVM_MAX_IRQ_ROUTES)
			goto out;
		if (routing.flags)
			goto out;
		if (routing.nr) {
			r = -ENOMEM;
			entries = vmalloc(array_size(sizeof(*entries),
						     routing.nr));
			if (!entries)
				goto out;
			r = -EFAULT;
			urouting = argp;
			if (copy_from_user(entries, urouting->entries,
					   routing.nr * sizeof(*entries)))
				goto out_free_irq_routing;
		}
		r = kvm_set_irq_routing(kvm, entries, routing.nr,
					routing.flags);
out_free_irq_routing:
		vfree(entries);
		break;
	}
#endif /* CONFIG_HAVE_KVM_IRQ_ROUTING */
	case KVM_CREATE_DEVICE: {
		struct kvm_create_device cd;

		r = -EFAULT;
		if (copy_from_user(&cd, argp, sizeof(cd)))
			goto out;

		r = kvm_ioctl_create_device(kvm, &cd);
		if (r)
			goto out;

		r = -EFAULT;
		if (copy_to_user(argp, &cd, sizeof(cd)))
			goto out;

		r = 0;
		break;
	}
	case KVM_CHECK_EXTENSION:
		r = kvm_vm_ioctl_check_extension_generic(kvm, arg);
		break;
	default:
		r = kvm_arch_vm_ioctl(filp, ioctl, arg);
	}
out:
	return r;
}

#ifdef CONFIG_KVM_COMPAT
struct compat_kvm_dirty_log {
	__u32 slot;
	__u32 padding1;
	union {
		compat_uptr_t dirty_bitmap; /* one bit per page */
		__u64 padding2;
	};
};

static long kvm_vm_compat_ioctl(struct file *filp,
			   unsigned int ioctl, unsigned long arg)
{
	struct kvm *kvm = filp->private_data;
	int r;

	if (kvm->mm != current->mm)
		return -EIO;
	switch (ioctl) {
	case KVM_GET_DIRTY_LOG: {
		struct compat_kvm_dirty_log compat_log;
		struct kvm_dirty_log log;

		if (copy_from_user(&compat_log, (void __user *)arg,
				   sizeof(compat_log)))
			return -EFAULT;
		log.slot	 = compat_log.slot;
		log.padding1	 = compat_log.padding1;
		log.padding2	 = compat_log.padding2;
		log.dirty_bitmap = compat_ptr(compat_log.dirty_bitmap);

		r = kvm_vm_ioctl_get_dirty_log(kvm, &log);
		break;
	}
	default:
		r = kvm_vm_ioctl(filp, ioctl, arg);
	}
	return r;
}
#endif

static struct file_operations kvm_vm_fops = {
	.release        = kvm_vm_release,
	.unlocked_ioctl = kvm_vm_ioctl,
	.llseek		= noop_llseek,
	KVM_COMPAT(kvm_vm_compat_ioctl),
};

static int kvm_dev_ioctl_create_vm(unsigned long type)
{
	int r;
	struct kvm *kvm;
	struct file *file;

	kvm = kvm_create_vm(type);
	if (IS_ERR(kvm))
		return PTR_ERR(kvm);
#ifdef CONFIG_KVM_MMIO
	r = kvm_coalesced_mmio_init(kvm);
	if (r < 0)
		goto put_kvm;
#endif
	r = get_unused_fd_flags(O_CLOEXEC);
	if (r < 0)
		goto put_kvm;

	file = anon_inode_getfile("kvm-vm", &kvm_vm_fops, kvm, O_RDWR);
	if (IS_ERR(file)) {
		put_unused_fd(r);
		r = PTR_ERR(file);
		goto put_kvm;
	}

	/*
	 * Don't call kvm_put_kvm anymore at this point; file->f_op is
	 * already set, with ->release() being kvm_vm_release().  In error
	 * cases it will be called by the final fput(file) and will take
	 * care of doing kvm_put_kvm(kvm).
	 */
	if (kvm_create_vm_debugfs(kvm, r) < 0) {
		put_unused_fd(r);
		fput(file);
		return -ENOMEM;
	}
	kvm_uevent_notify_change(KVM_EVENT_CREATE_VM, kvm);

	fd_install(r, file);
	return r;

put_kvm:
	kvm_put_kvm(kvm);
	return r;
}

static long kvm_dev_ioctl(struct file *filp,
			  unsigned int ioctl, unsigned long arg)
{
	long r = -EINVAL;

	switch (ioctl) {
	case KVM_GET_API_VERSION:
		if (arg)
			goto out;
		r = KVM_API_VERSION;
		break;
	case KVM_CREATE_VM:
		r = kvm_dev_ioctl_create_vm(arg);
		break;
	case KVM_CHECK_EXTENSION:
		r = kvm_vm_ioctl_check_extension_generic(NULL, arg);
		break;
	case KVM_GET_VCPU_MMAP_SIZE:
		if (arg)
			goto out;
		r = PAGE_SIZE;     /* struct kvm_run */
#ifdef CONFIG_X86
		r += PAGE_SIZE;    /* pio data page */
#endif
#ifdef CONFIG_KVM_MMIO
		r += PAGE_SIZE;    /* coalesced mmio ring page */
#endif
		break;
	case KVM_TRACE_ENABLE:
	case KVM_TRACE_PAUSE:
	case KVM_TRACE_DISABLE:
		r = -EOPNOTSUPP;
		break;
	default:
		return kvm_arch_dev_ioctl(filp, ioctl, arg);
	}
out:
	return r;
}

static struct file_operations kvm_chardev_ops = {
	.unlocked_ioctl = kvm_dev_ioctl,
	.llseek		= noop_llseek,
	KVM_COMPAT(kvm_dev_ioctl),
};

static struct miscdevice kvm_dev = {
	KVM_MINOR,
	"kvm",
	&kvm_chardev_ops,
};

static void hardware_enable_nolock(void *junk)
{
	int cpu = raw_smp_processor_id();
	int r;

	if (cpumask_test_cpu(cpu, cpus_hardware_enabled))
		return;

	cpumask_set_cpu(cpu, cpus_hardware_enabled);

	r = kvm_arch_hardware_enable();

	if (r) {
		cpumask_clear_cpu(cpu, cpus_hardware_enabled);
		atomic_inc(&hardware_enable_failed);
		pr_info("kvm: enabling virtualization on CPU%d failed\n", cpu);
	}
}

static int kvm_starting_cpu(unsigned int cpu)
{
	raw_spin_lock(&kvm_count_lock);
	if (kvm_usage_count)
		hardware_enable_nolock(NULL);
	raw_spin_unlock(&kvm_count_lock);
	return 0;
}

static void hardware_disable_nolock(void *junk)
{
	int cpu = raw_smp_processor_id();

	if (!cpumask_test_cpu(cpu, cpus_hardware_enabled))
		return;
	cpumask_clear_cpu(cpu, cpus_hardware_enabled);
	kvm_arch_hardware_disable();
}

static int kvm_dying_cpu(unsigned int cpu)
{
	raw_spin_lock(&kvm_count_lock);
	if (kvm_usage_count)
		hardware_disable_nolock(NULL);
	raw_spin_unlock(&kvm_count_lock);
	return 0;
}

static void hardware_disable_all_nolock(void)
{
	BUG_ON(!kvm_usage_count);

	kvm_usage_count--;
	if (!kvm_usage_count)
		on_each_cpu(hardware_disable_nolock, NULL, 1);
}

static void hardware_disable_all(void)
{
	raw_spin_lock(&kvm_count_lock);
	hardware_disable_all_nolock();
	raw_spin_unlock(&kvm_count_lock);
}

static int hardware_enable_all(void)
{
	int r = 0;

	raw_spin_lock(&kvm_count_lock);

	kvm_usage_count++;
	if (kvm_usage_count == 1) {
		atomic_set(&hardware_enable_failed, 0);
		on_each_cpu(hardware_enable_nolock, NULL, 1);

		if (atomic_read(&hardware_enable_failed)) {
			hardware_disable_all_nolock();
			r = -EBUSY;
		}
	}

	raw_spin_unlock(&kvm_count_lock);

	return r;
}

static int kvm_reboot(struct notifier_block *notifier, unsigned long val,
		      void *v)
{
	/*
	 * Some (well, at least mine) BIOSes hang on reboot if
	 * in vmx root mode.
	 *
	 * And Intel TXT required VMX off for all cpu when system shutdown.
	 */
	pr_info("kvm: exiting hardware virtualization\n");
	kvm_rebooting = true;
	on_each_cpu(hardware_disable_nolock, NULL, 1);
	return NOTIFY_OK;
}

static struct notifier_block kvm_reboot_notifier = {
	.notifier_call = kvm_reboot,
	.priority = 0,
};

static void kvm_io_bus_destroy(struct kvm_io_bus *bus)
{
	int i;

	for (i = 0; i < bus->dev_count; i++) {
		struct kvm_io_device *pos = bus->range[i].dev;

		kvm_iodevice_destructor(pos);
	}
	kfree(bus);
}

static inline int kvm_io_bus_cmp(const struct kvm_io_range *r1,
				 const struct kvm_io_range *r2)
{
	gpa_t addr1 = r1->addr;
	gpa_t addr2 = r2->addr;

	if (addr1 < addr2)
		return -1;

	/* If r2->len == 0, match the exact address.  If r2->len != 0,
	 * accept any overlapping write.  Any order is acceptable for
	 * overlapping ranges, because kvm_io_bus_get_first_dev ensures
	 * we process all of them.
	 */
	if (r2->len) {
		addr1 += r1->len;
		addr2 += r2->len;
	}

	if (addr1 > addr2)
		return 1;

	return 0;
}

static int kvm_io_bus_sort_cmp(const void *p1, const void *p2)
{
	return kvm_io_bus_cmp(p1, p2);
}

static int kvm_io_bus_get_first_dev(struct kvm_io_bus *bus,
			     gpa_t addr, int len)
{
	struct kvm_io_range *range, key;
	int off;

	key = (struct kvm_io_range) {
		.addr = addr,
		.len = len,
	};

	range = bsearch(&key, bus->range, bus->dev_count,
			sizeof(struct kvm_io_range), kvm_io_bus_sort_cmp);
	if (range == NULL)
		return -ENOENT;

	off = range - bus->range;

	while (off > 0 && kvm_io_bus_cmp(&key, &bus->range[off-1]) == 0)
		off--;

	return off;
}

static int __kvm_io_bus_write(struct kvm_vcpu *vcpu, struct kvm_io_bus *bus,
			      struct kvm_io_range *range, const void *val)
{
	int idx;

	idx = kvm_io_bus_get_first_dev(bus, range->addr, range->len);
	if (idx < 0)
		return -EOPNOTSUPP;

	while (idx < bus->dev_count &&
		kvm_io_bus_cmp(range, &bus->range[idx]) == 0) {
		if (!kvm_iodevice_write(vcpu, bus->range[idx].dev, range->addr,
					range->len, val))
			return idx;
		idx++;
	}

	return -EOPNOTSUPP;
}

/* kvm_io_bus_write - called under kvm->slots_lock */
int kvm_io_bus_write(struct kvm_vcpu *vcpu, enum kvm_bus bus_idx, gpa_t addr,
		     int len, const void *val)
{
	struct kvm_io_bus *bus;
	struct kvm_io_range range;
	int r;

	range = (struct kvm_io_range) {
		.addr = addr,
		.len = len,
	};

	bus = srcu_dereference(vcpu->kvm->buses[bus_idx], &vcpu->kvm->srcu);
	if (!bus)
		return -ENOMEM;
	r = __kvm_io_bus_write(vcpu, bus, &range, val);
	return r < 0 ? r : 0;
}
EXPORT_SYMBOL_GPL(kvm_io_bus_write);

/* kvm_io_bus_write_cookie - called under kvm->slots_lock */
int kvm_io_bus_write_cookie(struct kvm_vcpu *vcpu, enum kvm_bus bus_idx,
			    gpa_t addr, int len, const void *val, long cookie)
{
	struct kvm_io_bus *bus;
	struct kvm_io_range range;

	range = (struct kvm_io_range) {
		.addr = addr,
		.len = len,
	};

	bus = srcu_dereference(vcpu->kvm->buses[bus_idx], &vcpu->kvm->srcu);
	if (!bus)
		return -ENOMEM;

	/* First try the device referenced by cookie. */
	if ((cookie >= 0) && (cookie < bus->dev_count) &&
	    (kvm_io_bus_cmp(&range, &bus->range[cookie]) == 0))
		if (!kvm_iodevice_write(vcpu, bus->range[cookie].dev, addr, len,
					val))
			return cookie;

	/*
	 * cookie contained garbage; fall back to search and return the
	 * correct cookie value.
	 */
	return __kvm_io_bus_write(vcpu, bus, &range, val);
}

static int __kvm_io_bus_read(struct kvm_vcpu *vcpu, struct kvm_io_bus *bus,
			     struct kvm_io_range *range, void *val)
{
	int idx;

	idx = kvm_io_bus_get_first_dev(bus, range->addr, range->len);
	if (idx < 0)
		return -EOPNOTSUPP;

	while (idx < bus->dev_count &&
		kvm_io_bus_cmp(range, &bus->range[idx]) == 0) {
		if (!kvm_iodevice_read(vcpu, bus->range[idx].dev, range->addr,
				       range->len, val))
			return idx;
		idx++;
	}

	return -EOPNOTSUPP;
}

/* kvm_io_bus_read - called under kvm->slots_lock */
int kvm_io_bus_read(struct kvm_vcpu *vcpu, enum kvm_bus bus_idx, gpa_t addr,
		    int len, void *val)
{
	struct kvm_io_bus *bus;
	struct kvm_io_range range;
	int r;

	range = (struct kvm_io_range) {
		.addr = addr,
		.len = len,
	};

	bus = srcu_dereference(vcpu->kvm->buses[bus_idx], &vcpu->kvm->srcu);
	if (!bus)
		return -ENOMEM;
	r = __kvm_io_bus_read(vcpu, bus, &range, val);
	return r < 0 ? r : 0;
}

/* Caller must hold slots_lock. */
int kvm_io_bus_register_dev(struct kvm *kvm, enum kvm_bus bus_idx, gpa_t addr,
			    int len, struct kvm_io_device *dev)
{
	int i;
	struct kvm_io_bus *new_bus, *bus;
	struct kvm_io_range range;

	bus = kvm_get_bus(kvm, bus_idx);
	if (!bus)
		return -ENOMEM;

	/* exclude ioeventfd which is limited by maximum fd */
	if (bus->dev_count - bus->ioeventfd_count > NR_IOBUS_DEVS - 1)
		return -ENOSPC;

	new_bus = kmalloc(struct_size(bus, range, bus->dev_count + 1),
			  GFP_KERNEL_ACCOUNT);
	if (!new_bus)
		return -ENOMEM;

	range = (struct kvm_io_range) {
		.addr = addr,
		.len = len,
		.dev = dev,
	};

	for (i = 0; i < bus->dev_count; i++)
		if (kvm_io_bus_cmp(&bus->range[i], &range) > 0)
			break;

	memcpy(new_bus, bus, sizeof(*bus) + i * sizeof(struct kvm_io_range));
	new_bus->dev_count++;
	new_bus->range[i] = range;
	memcpy(new_bus->range + i + 1, bus->range + i,
		(bus->dev_count - i) * sizeof(struct kvm_io_range));
	rcu_assign_pointer(kvm->buses[bus_idx], new_bus);
	synchronize_srcu_expedited(&kvm->srcu);
	kfree(bus);

	return 0;
}

/* Caller must hold slots_lock. */
void kvm_io_bus_unregister_dev(struct kvm *kvm, enum kvm_bus bus_idx,
			       struct kvm_io_device *dev)
{
	int i;
	struct kvm_io_bus *new_bus, *bus;

	bus = kvm_get_bus(kvm, bus_idx);
	if (!bus)
		return;

	for (i = 0; i < bus->dev_count; i++)
		if (bus->range[i].dev == dev) {
			break;
		}

	if (i == bus->dev_count)
		return;

	new_bus = kmalloc(struct_size(bus, range, bus->dev_count - 1),
			  GFP_KERNEL_ACCOUNT);
	if (!new_bus)  {
		pr_err("kvm: failed to shrink bus, removing it completely\n");
		goto broken;
	}

	memcpy(new_bus, bus, sizeof(*bus) + i * sizeof(struct kvm_io_range));
	new_bus->dev_count--;
	memcpy(new_bus->range + i, bus->range + i + 1,
	       (new_bus->dev_count - i) * sizeof(struct kvm_io_range));

broken:
	rcu_assign_pointer(kvm->buses[bus_idx], new_bus);
	synchronize_srcu_expedited(&kvm->srcu);
	kfree(bus);
	return;
}

struct kvm_io_device *kvm_io_bus_get_dev(struct kvm *kvm, enum kvm_bus bus_idx,
					 gpa_t addr)
{
	struct kvm_io_bus *bus;
	int dev_idx, srcu_idx;
	struct kvm_io_device *iodev = NULL;

	srcu_idx = srcu_read_lock(&kvm->srcu);

	bus = srcu_dereference(kvm->buses[bus_idx], &kvm->srcu);
	if (!bus)
		goto out_unlock;

	dev_idx = kvm_io_bus_get_first_dev(bus, addr, 1);
	if (dev_idx < 0)
		goto out_unlock;

	iodev = bus->range[dev_idx].dev;

out_unlock:
	srcu_read_unlock(&kvm->srcu, srcu_idx);

	return iodev;
}
EXPORT_SYMBOL_GPL(kvm_io_bus_get_dev);

static int kvm_debugfs_open(struct inode *inode, struct file *file,
			   int (*get)(void *, u64 *), int (*set)(void *, u64),
			   const char *fmt)
{
	struct kvm_stat_data *stat_data = (struct kvm_stat_data *)
					  inode->i_private;

	/* The debugfs files are a reference to the kvm struct which
	 * is still valid when kvm_destroy_vm is called.
	 * To avoid the race between open and the removal of the debugfs
	 * directory we test against the users count.
	 */
	if (!refcount_inc_not_zero(&stat_data->kvm->users_count))
		return -ENOENT;

	if (simple_attr_open(inode, file, get,
		    KVM_DBGFS_GET_MODE(stat_data->dbgfs_item) & 0222
		    ? set : NULL,
		    fmt)) {
		kvm_put_kvm(stat_data->kvm);
		return -ENOMEM;
	}

	return 0;
}

static int kvm_debugfs_release(struct inode *inode, struct file *file)
{
	struct kvm_stat_data *stat_data = (struct kvm_stat_data *)
					  inode->i_private;

	simple_attr_release(inode, file);
	kvm_put_kvm(stat_data->kvm);

	return 0;
}

static int kvm_get_stat_per_vm(struct kvm *kvm, size_t offset, u64 *val)
{
	*val = *(ulong *)((void *)kvm + offset);

	return 0;
}

static int kvm_clear_stat_per_vm(struct kvm *kvm, size_t offset)
{
	*(ulong *)((void *)kvm + offset) = 0;

	return 0;
}

static int kvm_get_stat_per_vcpu(struct kvm *kvm, size_t offset, u64 *val)
{
	int i;
	struct kvm_vcpu *vcpu;

	*val = 0;

	kvm_for_each_vcpu(i, vcpu, kvm)
		*val += *(u64 *)((void *)vcpu + offset);

	return 0;
}

static int kvm_clear_stat_per_vcpu(struct kvm *kvm, size_t offset)
{
	int i;
	struct kvm_vcpu *vcpu;

	kvm_for_each_vcpu(i, vcpu, kvm)
		*(u64 *)((void *)vcpu + offset) = 0;
<<<<<<< HEAD

	return 0;
}

=======

	return 0;
}

>>>>>>> 04d5ce62
static int kvm_stat_data_get(void *data, u64 *val)
{
	int r = -EFAULT;
	struct kvm_stat_data *stat_data = (struct kvm_stat_data *)data;

	switch (stat_data->dbgfs_item->kind) {
	case KVM_STAT_VM:
		r = kvm_get_stat_per_vm(stat_data->kvm,
					stat_data->dbgfs_item->offset, val);
		break;
	case KVM_STAT_VCPU:
		r = kvm_get_stat_per_vcpu(stat_data->kvm,
					  stat_data->dbgfs_item->offset, val);
		break;
	}

	return r;
}

static int kvm_stat_data_clear(void *data, u64 val)
{
	int r = -EFAULT;
	struct kvm_stat_data *stat_data = (struct kvm_stat_data *)data;

	if (val)
		return -EINVAL;

	switch (stat_data->dbgfs_item->kind) {
	case KVM_STAT_VM:
		r = kvm_clear_stat_per_vm(stat_data->kvm,
					  stat_data->dbgfs_item->offset);
		break;
	case KVM_STAT_VCPU:
		r = kvm_clear_stat_per_vcpu(stat_data->kvm,
					    stat_data->dbgfs_item->offset);
		break;
	}

	return r;
}

static int kvm_stat_data_open(struct inode *inode, struct file *file)
{
	__simple_attr_check_format("%llu\n", 0ull);
	return kvm_debugfs_open(inode, file, kvm_stat_data_get,
				kvm_stat_data_clear, "%llu\n");
}

static const struct file_operations stat_fops_per_vm = {
	.owner = THIS_MODULE,
	.open = kvm_stat_data_open,
	.release = kvm_debugfs_release,
	.read = simple_attr_read,
	.write = simple_attr_write,
	.llseek = no_llseek,
};

static int vm_stat_get(void *_offset, u64 *val)
{
	unsigned offset = (long)_offset;
	struct kvm *kvm;
	u64 tmp_val;

	*val = 0;
	mutex_lock(&kvm_lock);
	list_for_each_entry(kvm, &vm_list, vm_list) {
		kvm_get_stat_per_vm(kvm, offset, &tmp_val);
		*val += tmp_val;
	}
	mutex_unlock(&kvm_lock);
	return 0;
}

static int vm_stat_clear(void *_offset, u64 val)
{
	unsigned offset = (long)_offset;
	struct kvm *kvm;

	if (val)
		return -EINVAL;

	mutex_lock(&kvm_lock);
	list_for_each_entry(kvm, &vm_list, vm_list) {
		kvm_clear_stat_per_vm(kvm, offset);
	}
	mutex_unlock(&kvm_lock);

	return 0;
}

DEFINE_SIMPLE_ATTRIBUTE(vm_stat_fops, vm_stat_get, vm_stat_clear, "%llu\n");

static int vcpu_stat_get(void *_offset, u64 *val)
{
	unsigned offset = (long)_offset;
	struct kvm *kvm;
	u64 tmp_val;

	*val = 0;
	mutex_lock(&kvm_lock);
	list_for_each_entry(kvm, &vm_list, vm_list) {
		kvm_get_stat_per_vcpu(kvm, offset, &tmp_val);
		*val += tmp_val;
	}
	mutex_unlock(&kvm_lock);
	return 0;
}

static int vcpu_stat_clear(void *_offset, u64 val)
{
	unsigned offset = (long)_offset;
	struct kvm *kvm;

	if (val)
		return -EINVAL;

	mutex_lock(&kvm_lock);
	list_for_each_entry(kvm, &vm_list, vm_list) {
		kvm_clear_stat_per_vcpu(kvm, offset);
	}
	mutex_unlock(&kvm_lock);

	return 0;
}

DEFINE_SIMPLE_ATTRIBUTE(vcpu_stat_fops, vcpu_stat_get, vcpu_stat_clear,
			"%llu\n");

static const struct file_operations *stat_fops[] = {
	[KVM_STAT_VCPU] = &vcpu_stat_fops,
	[KVM_STAT_VM]   = &vm_stat_fops,
};

static void kvm_uevent_notify_change(unsigned int type, struct kvm *kvm)
{
	struct kobj_uevent_env *env;
	unsigned long long created, active;

	if (!kvm_dev.this_device || !kvm)
		return;

	mutex_lock(&kvm_lock);
	if (type == KVM_EVENT_CREATE_VM) {
		kvm_createvm_count++;
		kvm_active_vms++;
	} else if (type == KVM_EVENT_DESTROY_VM) {
		kvm_active_vms--;
	}
	created = kvm_createvm_count;
	active = kvm_active_vms;
	mutex_unlock(&kvm_lock);

	env = kzalloc(sizeof(*env), GFP_KERNEL_ACCOUNT);
	if (!env)
		return;

	add_uevent_var(env, "CREATED=%llu", created);
	add_uevent_var(env, "COUNT=%llu", active);

	if (type == KVM_EVENT_CREATE_VM) {
		add_uevent_var(env, "EVENT=create");
		kvm->userspace_pid = task_pid_nr(current);
	} else if (type == KVM_EVENT_DESTROY_VM) {
		add_uevent_var(env, "EVENT=destroy");
	}
	add_uevent_var(env, "PID=%d", kvm->userspace_pid);

	if (!IS_ERR_OR_NULL(kvm->debugfs_dentry)) {
		char *tmp, *p = kmalloc(PATH_MAX, GFP_KERNEL_ACCOUNT);

		if (p) {
			tmp = dentry_path_raw(kvm->debugfs_dentry, p, PATH_MAX);
			if (!IS_ERR(tmp))
				add_uevent_var(env, "STATS_PATH=%s", tmp);
			kfree(p);
		}
	}
	/* no need for checks, since we are adding at most only 5 keys */
	env->envp[env->envp_idx++] = NULL;
	kobject_uevent_env(&kvm_dev.this_device->kobj, KOBJ_CHANGE, env->envp);
	kfree(env);
}

static void kvm_init_debug(void)
{
	struct kvm_stats_debugfs_item *p;

	kvm_debugfs_dir = debugfs_create_dir("kvm", NULL);

	kvm_debugfs_num_entries = 0;
	for (p = debugfs_entries; p->name; ++p, kvm_debugfs_num_entries++) {
		debugfs_create_file(p->name, KVM_DBGFS_GET_MODE(p),
				    kvm_debugfs_dir, (void *)(long)p->offset,
				    stat_fops[p->kind]);
	}
}

static int kvm_suspend(void)
{
	if (kvm_usage_count)
		hardware_disable_nolock(NULL);
	return 0;
}

static void kvm_resume(void)
{
	if (kvm_usage_count) {
#ifdef CONFIG_LOCKDEP
		WARN_ON(lockdep_is_held(&kvm_count_lock));
#endif
		hardware_enable_nolock(NULL);
	}
}

static struct syscore_ops kvm_syscore_ops = {
	.suspend = kvm_suspend,
	.resume = kvm_resume,
};

static inline
struct kvm_vcpu *preempt_notifier_to_vcpu(struct preempt_notifier *pn)
{
	return container_of(pn, struct kvm_vcpu, preempt_notifier);
}

static void kvm_sched_in(struct preempt_notifier *pn, int cpu)
{
	struct kvm_vcpu *vcpu = preempt_notifier_to_vcpu(pn);

	WRITE_ONCE(vcpu->preempted, false);
	WRITE_ONCE(vcpu->ready, false);

	__this_cpu_write(kvm_running_vcpu, vcpu);
	kvm_arch_sched_in(vcpu, cpu);
	kvm_arch_vcpu_load(vcpu, cpu);
}

static void kvm_sched_out(struct preempt_notifier *pn,
			  struct task_struct *next)
{
	struct kvm_vcpu *vcpu = preempt_notifier_to_vcpu(pn);

	if (current->state == TASK_RUNNING) {
		WRITE_ONCE(vcpu->preempted, true);
		WRITE_ONCE(vcpu->ready, true);
	}
	kvm_arch_vcpu_put(vcpu);
	__this_cpu_write(kvm_running_vcpu, NULL);
<<<<<<< HEAD
}

/**
 * kvm_get_running_vcpu - get the vcpu running on the current CPU.
 *
 * We can disable preemption locally around accessing the per-CPU variable,
 * and use the resolved vcpu pointer after enabling preemption again,
 * because even if the current thread is migrated to another CPU, reading
 * the per-CPU value later will give us the same value as we update the
 * per-CPU variable in the preempt notifier handlers.
 */
struct kvm_vcpu *kvm_get_running_vcpu(void)
{
	struct kvm_vcpu *vcpu;

	preempt_disable();
	vcpu = __this_cpu_read(kvm_running_vcpu);
	preempt_enable();

	return vcpu;
}

/**
 * kvm_get_running_vcpus - get the per-CPU array of currently running vcpus.
 */
struct kvm_vcpu * __percpu *kvm_get_running_vcpus(void)
{
        return &kvm_running_vcpu;
=======
>>>>>>> 04d5ce62
}

/**
 * kvm_get_running_vcpu - get the vcpu running on the current CPU.
 *
 * We can disable preemption locally around accessing the per-CPU variable,
 * and use the resolved vcpu pointer after enabling preemption again,
 * because even if the current thread is migrated to another CPU, reading
 * the per-CPU value later will give us the same value as we update the
 * per-CPU variable in the preempt notifier handlers.
 */
struct kvm_vcpu *kvm_get_running_vcpu(void)
{
	struct kvm_vcpu *vcpu;

	preempt_disable();
	vcpu = __this_cpu_read(kvm_running_vcpu);
	preempt_enable();

	return vcpu;
}

/**
 * kvm_get_running_vcpus - get the per-CPU array of currently running vcpus.
 */
struct kvm_vcpu * __percpu *kvm_get_running_vcpus(void)
{
        return &kvm_running_vcpu;
}

struct kvm_cpu_compat_check {
	void *opaque;
	int *ret;
};

static void check_processor_compat(void *data)
{
	struct kvm_cpu_compat_check *c = data;

	*c->ret = kvm_arch_check_processor_compat(c->opaque);
}

int kvm_init(void *opaque, unsigned vcpu_size, unsigned vcpu_align,
		  struct module *module)
{
	struct kvm_cpu_compat_check c;
	int r;
	int cpu;

	r = kvm_arch_init(opaque);
	if (r)
		goto out_fail;

	/*
	 * kvm_arch_init makes sure there's at most one caller
	 * for architectures that support multiple implementations,
	 * like intel and amd on x86.
	 * kvm_arch_init must be called before kvm_irqfd_init to avoid creating
	 * conflicts in case kvm is already setup for another implementation.
	 */
	r = kvm_irqfd_init();
	if (r)
		goto out_irqfd;

	if (!zalloc_cpumask_var(&cpus_hardware_enabled, GFP_KERNEL)) {
		r = -ENOMEM;
		goto out_free_0;
	}

	r = kvm_arch_hardware_setup(opaque);
	if (r < 0)
		goto out_free_1;

	c.ret = &r;
	c.opaque = opaque;
	for_each_online_cpu(cpu) {
		smp_call_function_single(cpu, check_processor_compat, &c, 1);
		if (r < 0)
			goto out_free_2;
	}

	r = cpuhp_setup_state_nocalls(CPUHP_AP_KVM_STARTING, "kvm/cpu:starting",
				      kvm_starting_cpu, kvm_dying_cpu);
	if (r)
		goto out_free_2;
	register_reboot_notifier(&kvm_reboot_notifier);

	/* A kmem cache lets us meet the alignment requirements of fx_save. */
	if (!vcpu_align)
		vcpu_align = __alignof__(struct kvm_vcpu);
	kvm_vcpu_cache =
		kmem_cache_create_usercopy("kvm_vcpu", vcpu_size, vcpu_align,
					   SLAB_ACCOUNT,
					   offsetof(struct kvm_vcpu, arch),
					   sizeof_field(struct kvm_vcpu, arch),
					   NULL);
	if (!kvm_vcpu_cache) {
		r = -ENOMEM;
		goto out_free_3;
	}

	r = kvm_async_pf_init();
	if (r)
		goto out_free;

	kvm_chardev_ops.owner = module;
	kvm_vm_fops.owner = module;
	kvm_vcpu_fops.owner = module;

	r = misc_register(&kvm_dev);
	if (r) {
		pr_err("kvm: misc device register failed\n");
		goto out_unreg;
	}

	register_syscore_ops(&kvm_syscore_ops);

	kvm_preempt_ops.sched_in = kvm_sched_in;
	kvm_preempt_ops.sched_out = kvm_sched_out;

	kvm_init_debug();

	r = kvm_vfio_ops_init();
	WARN_ON(r);

	return 0;

out_unreg:
	kvm_async_pf_deinit();
out_free:
	kmem_cache_destroy(kvm_vcpu_cache);
out_free_3:
	unregister_reboot_notifier(&kvm_reboot_notifier);
	cpuhp_remove_state_nocalls(CPUHP_AP_KVM_STARTING);
out_free_2:
	kvm_arch_hardware_unsetup();
out_free_1:
	free_cpumask_var(cpus_hardware_enabled);
out_free_0:
	kvm_irqfd_exit();
out_irqfd:
	kvm_arch_exit();
out_fail:
	return r;
}
EXPORT_SYMBOL_GPL(kvm_init);

void kvm_exit(void)
{
	debugfs_remove_recursive(kvm_debugfs_dir);
	misc_deregister(&kvm_dev);
	kmem_cache_destroy(kvm_vcpu_cache);
	kvm_async_pf_deinit();
	unregister_syscore_ops(&kvm_syscore_ops);
	unregister_reboot_notifier(&kvm_reboot_notifier);
	cpuhp_remove_state_nocalls(CPUHP_AP_KVM_STARTING);
	on_each_cpu(hardware_disable_nolock, NULL, 1);
	kvm_arch_hardware_unsetup();
	kvm_arch_exit();
	kvm_irqfd_exit();
	free_cpumask_var(cpus_hardware_enabled);
	kvm_vfio_ops_exit();
}
EXPORT_SYMBOL_GPL(kvm_exit);

struct kvm_vm_worker_thread_context {
	struct kvm *kvm;
	struct task_struct *parent;
	struct completion init_done;
	kvm_vm_thread_fn_t thread_fn;
	uintptr_t data;
	int err;
};

static int kvm_vm_worker_thread(void *context)
{
	/*
	 * The init_context is allocated on the stack of the parent thread, so
	 * we have to locally copy anything that is needed beyond initialization
	 */
	struct kvm_vm_worker_thread_context *init_context = context;
	struct kvm *kvm = init_context->kvm;
	kvm_vm_thread_fn_t thread_fn = init_context->thread_fn;
	uintptr_t data = init_context->data;
	int err;

	err = kthread_park(current);
	/* kthread_park(current) is never supposed to return an error */
	WARN_ON(err != 0);
	if (err)
		goto init_complete;

	err = cgroup_attach_task_all(init_context->parent, current);
	if (err) {
		kvm_err("%s: cgroup_attach_task_all failed with err %d\n",
			__func__, err);
		goto init_complete;
	}

	set_user_nice(current, task_nice(init_context->parent));

init_complete:
	init_context->err = err;
	complete(&init_context->init_done);
	init_context = NULL;

	if (err)
		return err;

	/* Wait to be woken up by the spawner before proceeding. */
	kthread_parkme();

	if (!kthread_should_stop())
		err = thread_fn(kvm, data);

	return err;
}

int kvm_vm_create_worker_thread(struct kvm *kvm, kvm_vm_thread_fn_t thread_fn,
				uintptr_t data, const char *name,
				struct task_struct **thread_ptr)
{
	struct kvm_vm_worker_thread_context init_context = {};
	struct task_struct *thread;

	*thread_ptr = NULL;
	init_context.kvm = kvm;
	init_context.parent = current;
	init_context.thread_fn = thread_fn;
	init_context.data = data;
	init_completion(&init_context.init_done);

	thread = kthread_run(kvm_vm_worker_thread, &init_context,
			     "%s-%d", name, task_pid_nr(current));
	if (IS_ERR(thread))
		return PTR_ERR(thread);

	/* kthread_run is never supposed to return NULL */
	WARN_ON(thread == NULL);

	wait_for_completion(&init_context.init_done);

	if (!init_context.err)
		*thread_ptr = thread;

	return init_context.err;
}<|MERGE_RESOLUTION|>--- conflicted
+++ resolved
@@ -1301,51 +1301,8 @@
 		if (r)
 			return r;
 
-<<<<<<< HEAD
-	r = -ENOMEM;
-	if (change == KVM_MR_CREATE) {
-		new.userspace_addr = mem->userspace_addr;
-
-		if (kvm_arch_create_memslot(kvm, &new, npages))
-			goto out_free;
-	}
-
-	/* Allocate page dirty bitmap if needed */
-	if ((new.flags & KVM_MEM_LOG_DIRTY_PAGES) && !new.dirty_bitmap) {
-		if (kvm_create_dirty_bitmap(&new) < 0)
-			goto out_free;
-	}
-
-	slots = kvzalloc(sizeof(struct kvm_memslots), GFP_KERNEL_ACCOUNT);
-	if (!slots)
-		goto out_free;
-	memcpy(slots, __kvm_memslots(kvm, as_id), sizeof(struct kvm_memslots));
-
-	if ((change == KVM_MR_DELETE) || (change == KVM_MR_MOVE)) {
-		slot = id_to_memslot(slots, id);
-		slot->flags |= KVM_MEMSLOT_INVALID;
-
-		old_memslots = install_new_memslots(kvm, as_id, slots);
-
-		/* From this point no new shadow pages pointing to a deleted,
-		 * or moved, memslot will be created.
-		 *
-		 * validation of sp->gfn happens in:
-		 *	- gfn_to_hva (kvm_read_guest, gfn_to_pfn)
-		 *	- kvm_is_visible_gfn (mmu_check_root)
-		 */
-		kvm_arch_flush_shadow_memslot(kvm, slot);
-
-		/*
-		 * We can re-use the old_memslots from above, the only difference
-		 * from the currently installed memslots is the invalid flag.  This
-		 * will get overwritten by update_memslots anyway.
-		 */
-		slots = old_memslots;
-=======
 		if (kvm_dirty_log_manual_protect_and_init_set(kvm))
 			bitmap_set(new.dirty_bitmap, 0, new.npages);
->>>>>>> 04d5ce62
 	}
 
 	r = kvm_set_memslot(kvm, mem, &old, &new, as_id, change);
@@ -3075,15 +3032,9 @@
 		goto vcpu_free;
 	}
 	vcpu->run = page_address(page);
-<<<<<<< HEAD
 
 	kvm_vcpu_init(vcpu, kvm, id);
 
-=======
-
-	kvm_vcpu_init(vcpu, kvm, id);
-
->>>>>>> 04d5ce62
 	r = kvm_arch_vcpu_create(vcpu);
 	if (r)
 		goto vcpu_free_run_page;
@@ -4423,17 +4374,10 @@
 
 	kvm_for_each_vcpu(i, vcpu, kvm)
 		*(u64 *)((void *)vcpu + offset) = 0;
-<<<<<<< HEAD
-
-	return 0;
-}
-
-=======
-
-	return 0;
-}
-
->>>>>>> 04d5ce62
+
+	return 0;
+}
+
 static int kvm_stat_data_get(void *data, u64 *val)
 {
 	int r = -EFAULT;
@@ -4682,37 +4626,6 @@
 	}
 	kvm_arch_vcpu_put(vcpu);
 	__this_cpu_write(kvm_running_vcpu, NULL);
-<<<<<<< HEAD
-}
-
-/**
- * kvm_get_running_vcpu - get the vcpu running on the current CPU.
- *
- * We can disable preemption locally around accessing the per-CPU variable,
- * and use the resolved vcpu pointer after enabling preemption again,
- * because even if the current thread is migrated to another CPU, reading
- * the per-CPU value later will give us the same value as we update the
- * per-CPU variable in the preempt notifier handlers.
- */
-struct kvm_vcpu *kvm_get_running_vcpu(void)
-{
-	struct kvm_vcpu *vcpu;
-
-	preempt_disable();
-	vcpu = __this_cpu_read(kvm_running_vcpu);
-	preempt_enable();
-
-	return vcpu;
-}
-
-/**
- * kvm_get_running_vcpus - get the per-CPU array of currently running vcpus.
- */
-struct kvm_vcpu * __percpu *kvm_get_running_vcpus(void)
-{
-        return &kvm_running_vcpu;
-=======
->>>>>>> 04d5ce62
 }
 
 /**
