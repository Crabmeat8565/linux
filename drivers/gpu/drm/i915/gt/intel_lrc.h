/* SPDX-License-Identifier: MIT */
/*
 * Copyright © 2014 Intel Corporation
 */

#ifndef __INTEL_LRC_H__
#define __INTEL_LRC_H__

#include "i915_priolist_types.h"

#include <linux/bitfield.h>
#include <linux/types.h>

#include "intel_context.h"

struct drm_i915_gem_object;
struct i915_gem_ww_ctx;
struct intel_engine_cs;
struct intel_ring;
struct kref;

/* At the start of the context image is its per-process HWS page */
#define LRC_PPHWSP_PN	(0)
#define LRC_PPHWSP_SZ	(1)
/* After the PPHWSP we have the logical state for the context */
#define LRC_STATE_PN	(LRC_PPHWSP_PN + LRC_PPHWSP_SZ)
#define LRC_STATE_OFFSET (LRC_STATE_PN * PAGE_SIZE)

/* Space within PPHWSP reserved to be used as scratch */
#define LRC_PPHWSP_SCRATCH		0x34
#define LRC_PPHWSP_SCRATCH_ADDR		(LRC_PPHWSP_SCRATCH * sizeof(u32))

void lrc_init_wa_ctx(struct intel_engine_cs *engine);
void lrc_fini_wa_ctx(struct intel_engine_cs *engine);

int lrc_alloc(struct intel_context *ce,
	      struct intel_engine_cs *engine);
void lrc_reset(struct intel_context *ce);
void lrc_fini(struct intel_context *ce);
void lrc_destroy(struct kref *kref);

int
lrc_pre_pin(struct intel_context *ce,
	    struct intel_engine_cs *engine,
	    struct i915_gem_ww_ctx *ww,
	    void **vaddr);
int
lrc_pin(struct intel_context *ce,
	struct intel_engine_cs *engine,
	void *vaddr);
void lrc_unpin(struct intel_context *ce);
void lrc_post_unpin(struct intel_context *ce);

void lrc_init_state(struct intel_context *ce,
		    struct intel_engine_cs *engine,
		    void *state);

void lrc_init_regs(const struct intel_context *ce,
		   const struct intel_engine_cs *engine,
		   bool clear);
void lrc_reset_regs(const struct intel_context *ce,
		    const struct intel_engine_cs *engine);

u32 lrc_update_regs(const struct intel_context *ce,
		    const struct intel_engine_cs *engine,
		    u32 head);
void lrc_update_offsets(struct intel_context *ce,
			struct intel_engine_cs *engine);

void lrc_check_regs(const struct intel_context *ce,
		    const struct intel_engine_cs *engine,
		    const char *when);

void lrc_update_runtime(struct intel_context *ce);

enum {
	INTEL_ADVANCED_CONTEXT = 0,
	INTEL_LEGACY_32B_CONTEXT,
	INTEL_ADVANCED_AD_CONTEXT,
	INTEL_LEGACY_64B_CONTEXT
};

enum {
	FAULT_AND_HANG = 0,
	FAULT_AND_HALT, /* Debug only */
	FAULT_AND_STREAM,
	FAULT_AND_CONTINUE /* Unsupported */
};

#define CTX_GTT_ADDRESS_MASK			GENMASK(31, 12)
#define GEN8_CTX_VALID				(1 << 0)
#define GEN8_CTX_FORCE_PD_RESTORE		(1 << 1)
#define GEN8_CTX_FORCE_RESTORE			(1 << 2)
#define GEN8_CTX_L3LLC_COHERENT			(1 << 5)
#define GEN8_CTX_PRIVILEGE			(1 << 8)
#define GEN8_CTX_ADDRESSING_MODE_SHIFT		3
#define GEN12_CTX_PRIORITY_MASK			GENMASK(10, 9)
#define GEN12_CTX_PRIORITY_HIGH			FIELD_PREP(GEN12_CTX_PRIORITY_MASK, 2)
#define GEN12_CTX_PRIORITY_NORMAL		FIELD_PREP(GEN12_CTX_PRIORITY_MASK, 1)
#define GEN12_CTX_PRIORITY_LOW			FIELD_PREP(GEN12_CTX_PRIORITY_MASK, 0)
#define GEN8_CTX_ID_SHIFT			32
#define GEN8_CTX_ID_WIDTH			21
#define GEN11_SW_CTX_ID_SHIFT			37
#define GEN11_SW_CTX_ID_WIDTH			11
#define GEN11_ENGINE_CLASS_SHIFT		61
#define GEN11_ENGINE_CLASS_WIDTH		3
#define GEN11_ENGINE_INSTANCE_SHIFT		48
#define GEN11_ENGINE_INSTANCE_WIDTH		6
#define XEHP_SW_CTX_ID_SHIFT			39
#define XEHP_SW_CTX_ID_WIDTH			16
#define XEHP_SW_COUNTER_SHIFT			58
#define XEHP_SW_COUNTER_WIDTH			6

static inline void lrc_runtime_start(struct intel_context *ce)
{
	struct intel_context_stats *stats = &ce->stats;

	if (intel_context_is_barrier(ce))
		return;

	if (stats->active)
		return;

	WRITE_ONCE(stats->active, intel_context_clock());
}

<<<<<<< HEAD
static inline void lrc_runtime_start(struct intel_context *ce)
{
	struct intel_context_stats *stats = &ce->stats;

	if (intel_context_is_barrier(ce))
		return;

	if (stats->active)
		return;

	WRITE_ONCE(stats->active, intel_context_clock());
}

=======
>>>>>>> a0696856
static inline void lrc_runtime_stop(struct intel_context *ce)
{
	struct intel_context_stats *stats = &ce->stats;

	if (!stats->active)
		return;

	lrc_update_runtime(ce);
	WRITE_ONCE(stats->active, 0);
}

#define DG2_PREDICATE_RESULT_WA (PAGE_SIZE - sizeof(u64))
#define DG2_PREDICATE_RESULT_BB (2048)

u32 lrc_indirect_bb(const struct intel_context *ce);

#endif /* __INTEL_LRC_H__ */<|MERGE_RESOLUTION|>--- conflicted
+++ resolved
@@ -124,22 +124,6 @@
 	WRITE_ONCE(stats->active, intel_context_clock());
 }
 
-<<<<<<< HEAD
-static inline void lrc_runtime_start(struct intel_context *ce)
-{
-	struct intel_context_stats *stats = &ce->stats;
-
-	if (intel_context_is_barrier(ce))
-		return;
-
-	if (stats->active)
-		return;
-
-	WRITE_ONCE(stats->active, intel_context_clock());
-}
-
-=======
->>>>>>> a0696856
 static inline void lrc_runtime_stop(struct intel_context *ce)
 {
 	struct intel_context_stats *stats = &ce->stats;
