/*
 * Copyright 2019 Advanced Micro Devices, Inc.
 *
 * Permission is hereby granted, free of charge, to any person obtaining a
 * copy of this software and associated documentation files (the "Software"),
 * to deal in the Software without restriction, including without limitation
 * the rights to use, copy, modify, merge, publish, distribute, sublicense,
 * and/or sell copies of the Software, and to permit persons to whom the
 * Software is furnished to do so, subject to the following conditions:
 *
 * The above copyright notice and this permission notice shall be included in
 * all copies or substantial portions of the Software.
 *
 * THE SOFTWARE IS PROVIDED "AS IS", WITHOUT WARRANTY OF ANY KIND, EXPRESS OR
 * IMPLIED, INCLUDING BUT NOT LIMITED TO THE WARRANTIES OF MERCHANTABILITY,
 * FITNESS FOR A PARTICULAR PURPOSE AND NONINFRINGEMENT.  IN NO EVENT SHALL
 * THE COPYRIGHT HOLDER(S) OR AUTHOR(S) BE LIABLE FOR ANY CLAIM, DAMAGES OR
 * OTHER LIABILITY, WHETHER IN AN ACTION OF CONTRACT, TORT OR OTHERWISE,
 * ARISING FROM, OUT OF OR IN CONNECTION WITH THE SOFTWARE OR THE USE OR
 * OTHER DEALINGS IN THE SOFTWARE.
 */
#ifndef __AMDGPU_SMU_H__
#define __AMDGPU_SMU_H__

#include <linux/acpi_amd_wbrf.h>
#include <linux/units.h>

#include "amdgpu.h"
#include "kgd_pp_interface.h"
#include "dm_pp_interface.h"
#include "dm_pp_smu.h"
#include "smu_types.h"
#include "linux/firmware.h"

#define SMU_THERMAL_MINIMUM_ALERT_TEMP		0
#define SMU_THERMAL_MAXIMUM_ALERT_TEMP		255
#define SMU_TEMPERATURE_UNITS_PER_CENTIGRADES	1000
#define SMU_FW_NAME_LEN			0x24

#define SMU_DPM_USER_PROFILE_RESTORE (1 << 0)
#define SMU_CUSTOM_FAN_SPEED_RPM     (1 << 1)
#define SMU_CUSTOM_FAN_SPEED_PWM     (1 << 2)

// Power Throttlers
#define SMU_THROTTLER_PPT0_BIT			0
#define SMU_THROTTLER_PPT1_BIT			1
#define SMU_THROTTLER_PPT2_BIT			2
#define SMU_THROTTLER_PPT3_BIT			3
#define SMU_THROTTLER_SPL_BIT			4
#define SMU_THROTTLER_FPPT_BIT			5
#define SMU_THROTTLER_SPPT_BIT			6
#define SMU_THROTTLER_SPPT_APU_BIT		7

// Current Throttlers
#define SMU_THROTTLER_TDC_GFX_BIT		16
#define SMU_THROTTLER_TDC_SOC_BIT		17
#define SMU_THROTTLER_TDC_MEM_BIT		18
#define SMU_THROTTLER_TDC_VDD_BIT		19
#define SMU_THROTTLER_TDC_CVIP_BIT		20
#define SMU_THROTTLER_EDC_CPU_BIT		21
#define SMU_THROTTLER_EDC_GFX_BIT		22
#define SMU_THROTTLER_APCC_BIT			23

// Temperature
#define SMU_THROTTLER_TEMP_GPU_BIT		32
#define SMU_THROTTLER_TEMP_CORE_BIT		33
#define SMU_THROTTLER_TEMP_MEM_BIT		34
#define SMU_THROTTLER_TEMP_EDGE_BIT		35
#define SMU_THROTTLER_TEMP_HOTSPOT_BIT		36
#define SMU_THROTTLER_TEMP_SOC_BIT		37
#define SMU_THROTTLER_TEMP_VR_GFX_BIT		38
#define SMU_THROTTLER_TEMP_VR_SOC_BIT		39
#define SMU_THROTTLER_TEMP_VR_MEM0_BIT		40
#define SMU_THROTTLER_TEMP_VR_MEM1_BIT		41
#define SMU_THROTTLER_TEMP_LIQUID0_BIT		42
#define SMU_THROTTLER_TEMP_LIQUID1_BIT		43
#define SMU_THROTTLER_VRHOT0_BIT		44
#define SMU_THROTTLER_VRHOT1_BIT		45
#define SMU_THROTTLER_PROCHOT_CPU_BIT		46
#define SMU_THROTTLER_PROCHOT_GFX_BIT		47

// Other
#define SMU_THROTTLER_PPM_BIT			56
#define SMU_THROTTLER_FIT_BIT			57

struct smu_hw_power_state {
	unsigned int magic;
};

struct smu_power_state;

enum smu_state_ui_label {
	SMU_STATE_UI_LABEL_NONE,
	SMU_STATE_UI_LABEL_BATTERY,
	SMU_STATE_UI_TABEL_MIDDLE_LOW,
	SMU_STATE_UI_LABEL_BALLANCED,
	SMU_STATE_UI_LABEL_MIDDLE_HIGHT,
	SMU_STATE_UI_LABEL_PERFORMANCE,
	SMU_STATE_UI_LABEL_BACO,
};

enum smu_state_classification_flag {
	SMU_STATE_CLASSIFICATION_FLAG_BOOT                     = 0x0001,
	SMU_STATE_CLASSIFICATION_FLAG_THERMAL                  = 0x0002,
	SMU_STATE_CLASSIFICATIN_FLAG_LIMITED_POWER_SOURCE      = 0x0004,
	SMU_STATE_CLASSIFICATION_FLAG_RESET                    = 0x0008,
	SMU_STATE_CLASSIFICATION_FLAG_FORCED                   = 0x0010,
	SMU_STATE_CLASSIFICATION_FLAG_USER_3D_PERFORMANCE      = 0x0020,
	SMU_STATE_CLASSIFICATION_FLAG_USER_2D_PERFORMANCE      = 0x0040,
	SMU_STATE_CLASSIFICATION_FLAG_3D_PERFORMANCE           = 0x0080,
	SMU_STATE_CLASSIFICATION_FLAG_AC_OVERDIRVER_TEMPLATE   = 0x0100,
	SMU_STATE_CLASSIFICATION_FLAG_UVD                      = 0x0200,
	SMU_STATE_CLASSIFICATION_FLAG_3D_PERFORMANCE_LOW       = 0x0400,
	SMU_STATE_CLASSIFICATION_FLAG_ACPI                     = 0x0800,
	SMU_STATE_CLASSIFICATION_FLAG_HD2                      = 0x1000,
	SMU_STATE_CLASSIFICATION_FLAG_UVD_HD                   = 0x2000,
	SMU_STATE_CLASSIFICATION_FLAG_UVD_SD                   = 0x4000,
	SMU_STATE_CLASSIFICATION_FLAG_USER_DC_PERFORMANCE      = 0x8000,
	SMU_STATE_CLASSIFICATION_FLAG_DC_OVERDIRVER_TEMPLATE   = 0x10000,
	SMU_STATE_CLASSIFICATION_FLAG_BACO                     = 0x20000,
	SMU_STATE_CLASSIFICATIN_FLAG_LIMITED_POWER_SOURCE2      = 0x40000,
	SMU_STATE_CLASSIFICATION_FLAG_ULV                      = 0x80000,
	SMU_STATE_CLASSIFICATION_FLAG_UVD_MVC                  = 0x100000,
};

struct smu_state_classification_block {
	enum smu_state_ui_label         ui_label;
	enum smu_state_classification_flag  flags;
	int                          bios_index;
	bool                      temporary_state;
	bool                      to_be_deleted;
};

struct smu_state_pcie_block {
	unsigned int lanes;
};

enum smu_refreshrate_source {
	SMU_REFRESHRATE_SOURCE_EDID,
	SMU_REFRESHRATE_SOURCE_EXPLICIT
};

struct smu_state_display_block {
	bool              disable_frame_modulation;
	bool              limit_refreshrate;
	enum smu_refreshrate_source refreshrate_source;
	int                  explicit_refreshrate;
	int                  edid_refreshrate_index;
	bool              enable_vari_bright;
};

struct smu_state_memory_block {
	bool              dll_off;
	uint8_t                 m3arb;
	uint8_t                 unused[3];
};

struct smu_state_software_algorithm_block {
	bool disable_load_balancing;
	bool enable_sleep_for_timestamps;
};

struct smu_temperature_range {
	int min;
	int max;
	int edge_emergency_max;
	int hotspot_min;
	int hotspot_crit_max;
	int hotspot_emergency_max;
	int mem_min;
	int mem_crit_max;
	int mem_emergency_max;
	int software_shutdown_temp;
	int software_shutdown_temp_offset;
};

struct smu_state_validation_block {
	bool single_display_only;
	bool disallow_on_dc;
	uint8_t supported_power_levels;
};

struct smu_uvd_clocks {
	uint32_t vclk;
	uint32_t dclk;
};

/**
* Structure to hold a SMU Power State.
*/
struct smu_power_state {
	uint32_t                                      id;
	struct list_head                              ordered_list;
	struct list_head                              all_states_list;

	struct smu_state_classification_block         classification;
	struct smu_state_validation_block             validation;
	struct smu_state_pcie_block                   pcie;
	struct smu_state_display_block                display;
	struct smu_state_memory_block                 memory;
	struct smu_state_software_algorithm_block     software;
	struct smu_uvd_clocks                         uvd_clocks;
	struct smu_hw_power_state                     hardware;
};

enum smu_power_src_type {
	SMU_POWER_SOURCE_AC,
	SMU_POWER_SOURCE_DC,
	SMU_POWER_SOURCE_COUNT,
};

enum smu_ppt_limit_type {
	SMU_DEFAULT_PPT_LIMIT = 0,
	SMU_FAST_PPT_LIMIT,
};

enum smu_ppt_limit_level {
	SMU_PPT_LIMIT_MIN = -1,
	SMU_PPT_LIMIT_CURRENT,
	SMU_PPT_LIMIT_DEFAULT,
	SMU_PPT_LIMIT_MAX,
};

enum smu_memory_pool_size {
    SMU_MEMORY_POOL_SIZE_ZERO   = 0,
    SMU_MEMORY_POOL_SIZE_256_MB = 0x10000000,
    SMU_MEMORY_POOL_SIZE_512_MB = 0x20000000,
    SMU_MEMORY_POOL_SIZE_1_GB   = 0x40000000,
    SMU_MEMORY_POOL_SIZE_2_GB   = 0x80000000,
};

struct smu_user_dpm_profile {
	uint32_t fan_mode;
	uint32_t power_limit;
	uint32_t fan_speed_pwm;
	uint32_t fan_speed_rpm;
	uint32_t flags;
	uint32_t user_od;

	/* user clock state information */
	uint32_t clk_mask[SMU_CLK_COUNT];
	uint32_t clk_dependency;
};

#define SMU_TABLE_INIT(tables, table_id, s, a, d)	\
	do {						\
		tables[table_id].size = s;		\
		tables[table_id].align = a;		\
		tables[table_id].domain = d;		\
	} while (0)

struct smu_table {
	uint64_t size;
	uint32_t align;
	uint8_t domain;
	uint64_t mc_address;
	void *cpu_addr;
	struct amdgpu_bo *bo;
	uint32_t version;
};

enum smu_perf_level_designation {
	PERF_LEVEL_ACTIVITY,
	PERF_LEVEL_POWER_CONTAINMENT,
};

struct smu_performance_level {
	uint32_t core_clock;
	uint32_t memory_clock;
	uint32_t vddc;
	uint32_t vddci;
	uint32_t non_local_mem_freq;
	uint32_t non_local_mem_width;
};

struct smu_clock_info {
	uint32_t min_mem_clk;
	uint32_t max_mem_clk;
	uint32_t min_eng_clk;
	uint32_t max_eng_clk;
	uint32_t min_bus_bandwidth;
	uint32_t max_bus_bandwidth;
};

struct smu_bios_boot_up_values {
	uint32_t			revision;
	uint32_t			gfxclk;
	uint32_t			uclk;
	uint32_t			socclk;
	uint32_t			dcefclk;
	uint32_t			eclk;
	uint32_t			vclk;
	uint32_t			dclk;
	uint16_t			vddc;
	uint16_t			vddci;
	uint16_t			mvddc;
	uint16_t			vdd_gfx;
	uint8_t				cooling_id;
	uint32_t			pp_table_id;
	uint32_t			format_revision;
	uint32_t			content_revision;
	uint32_t			fclk;
	uint32_t			lclk;
	uint32_t			firmware_caps;
};

enum smu_table_id {
	SMU_TABLE_PPTABLE = 0,
	SMU_TABLE_WATERMARKS,
	SMU_TABLE_CUSTOM_DPM,
	SMU_TABLE_DPMCLOCKS,
	SMU_TABLE_AVFS,
	SMU_TABLE_AVFS_PSM_DEBUG,
	SMU_TABLE_AVFS_FUSE_OVERRIDE,
	SMU_TABLE_PMSTATUSLOG,
	SMU_TABLE_SMU_METRICS,
	SMU_TABLE_DRIVER_SMU_CONFIG,
	SMU_TABLE_ACTIVITY_MONITOR_COEFF,
	SMU_TABLE_OVERDRIVE,
	SMU_TABLE_I2C_COMMANDS,
	SMU_TABLE_PACE,
	SMU_TABLE_ECCINFO,
	SMU_TABLE_COMBO_PPTABLE,
	SMU_TABLE_WIFIBAND,
	SMU_TABLE_COUNT,
};

struct smu_table_context {
	void				*power_play_table;
	uint32_t			power_play_table_size;
	void				*hardcode_pptable;
	unsigned long			metrics_time;
	void				*metrics_table;
	void				*clocks_table;
	void				*watermarks_table;

	void				*max_sustainable_clocks;
	struct smu_bios_boot_up_values	boot_values;
	void				*driver_pptable;
	void				*combo_pptable;
	void                            *ecc_table;
	void				*driver_smu_config_table;
	struct smu_table		tables[SMU_TABLE_COUNT];
	/*
	 * The driver table is just a staging buffer for
	 * uploading/downloading content from the SMU.
	 *
	 * And the table_id for SMU_MSG_TransferTableSmu2Dram/
	 * SMU_MSG_TransferTableDram2Smu instructs SMU
	 * which content driver is interested.
	 */
	struct smu_table		driver_table;
	struct smu_table		memory_pool;
	struct smu_table		dummy_read_1_table;
	uint8_t                         thermal_controller_type;

	void				*overdrive_table;
	void                            *boot_overdrive_table;
	void				*user_overdrive_table;

	uint32_t			gpu_metrics_table_size;
	void				*gpu_metrics_table;
};

struct smu_dpm_context {
	uint32_t dpm_context_size;
	void *dpm_context;
	void *golden_dpm_context;
	enum amd_dpm_forced_level dpm_level;
	enum amd_dpm_forced_level saved_dpm_level;
	enum amd_dpm_forced_level requested_dpm_level;
	struct smu_power_state *dpm_request_power_state;
	struct smu_power_state *dpm_current_power_state;
	struct mclock_latency_table *mclk_latency_table;
};

struct smu_power_gate {
	bool uvd_gated;
	bool vce_gated;
	atomic_t vcn_gated;
	atomic_t jpeg_gated;
	atomic_t vpe_gated;
	atomic_t umsch_mm_gated;
};

struct smu_power_context {
	void *power_context;
	uint32_t power_context_size;
	struct smu_power_gate power_gate;
};

#define SMU_FEATURE_MAX	(64)
struct smu_feature {
	uint32_t feature_num;
	DECLARE_BITMAP(supported, SMU_FEATURE_MAX);
	DECLARE_BITMAP(allowed, SMU_FEATURE_MAX);
};

struct smu_clocks {
	uint32_t engine_clock;
	uint32_t memory_clock;
	uint32_t bus_bandwidth;
	uint32_t engine_clock_in_sr;
	uint32_t dcef_clock;
	uint32_t dcef_clock_in_sr;
};

#define MAX_REGULAR_DPM_NUM 16
struct mclk_latency_entries {
	uint32_t  frequency;
	uint32_t  latency;
};
struct mclock_latency_table {
	uint32_t  count;
	struct mclk_latency_entries  entries[MAX_REGULAR_DPM_NUM];
};

enum smu_reset_mode {
    SMU_RESET_MODE_0,
    SMU_RESET_MODE_1,
    SMU_RESET_MODE_2,
};

enum smu_baco_state {
	SMU_BACO_STATE_ENTER = 0,
	SMU_BACO_STATE_EXIT,
	SMU_BACO_STATE_NONE,
};

struct smu_baco_context {
	uint32_t state;
	bool platform_support;
	bool maco_support;
};

struct smu_freq_info {
	uint32_t min;
	uint32_t max;
	uint32_t freq_level;
};

struct pstates_clk_freq {
	uint32_t			min;
	uint32_t			standard;
	uint32_t			peak;
	struct smu_freq_info		custom;
	struct smu_freq_info		curr;
};

struct smu_umd_pstate_table {
	struct pstates_clk_freq		gfxclk_pstate;
	struct pstates_clk_freq		socclk_pstate;
	struct pstates_clk_freq		uclk_pstate;
	struct pstates_clk_freq		vclk_pstate;
	struct pstates_clk_freq		dclk_pstate;
	struct pstates_clk_freq		fclk_pstate;
};

struct cmn2asic_msg_mapping {
	int	valid_mapping;
	int	map_to;
	int	valid_in_vf;
};

struct cmn2asic_mapping {
	int	valid_mapping;
	int	map_to;
};

struct stb_context {
	uint32_t stb_buf_size;
	bool enabled;
	spinlock_t lock;
};

#define WORKLOAD_POLICY_MAX 7

/*
 * Configure wbrf event handling pace as there can be only one
 * event processed every SMU_WBRF_EVENT_HANDLING_PACE ms.
 */
#define SMU_WBRF_EVENT_HANDLING_PACE	10

struct smu_context {
	struct amdgpu_device            *adev;
	struct amdgpu_irq_src		irq_source;

	const struct pptable_funcs	*ppt_funcs;
	const struct cmn2asic_msg_mapping	*message_map;
	const struct cmn2asic_mapping	*clock_map;
	const struct cmn2asic_mapping	*feature_map;
	const struct cmn2asic_mapping	*table_map;
	const struct cmn2asic_mapping	*pwr_src_map;
	const struct cmn2asic_mapping	*workload_map;
	struct mutex			message_lock;
	uint64_t pool_size;

	struct smu_table_context	smu_table;
	struct smu_dpm_context		smu_dpm;
	struct smu_power_context	smu_power;
	struct smu_feature		smu_feature;
	struct amd_pp_display_configuration  *display_config;
	struct smu_baco_context		smu_baco;
	struct smu_temperature_range	thermal_range;
	void *od_settings;

	struct smu_umd_pstate_table	pstate_table;
	uint32_t pstate_sclk;
	uint32_t pstate_mclk;

	bool od_enabled;
	uint32_t current_power_limit;
	uint32_t default_power_limit;
	uint32_t max_power_limit;
	uint32_t min_power_limit;

	/* soft pptable */
	uint32_t ppt_offset_bytes;
	uint32_t ppt_size_bytes;
	uint8_t  *ppt_start_addr;

	bool support_power_containment;
	bool disable_watermark;

#define WATERMARKS_EXIST	(1 << 0)
#define WATERMARKS_LOADED	(1 << 1)
	uint32_t watermarks_bitmap;
	uint32_t hard_min_uclk_req_from_dal;
	bool disable_uclk_switch;

	uint32_t workload_mask;
	uint32_t workload_prority[WORKLOAD_POLICY_MAX];
	uint32_t workload_setting[WORKLOAD_POLICY_MAX];
	uint32_t power_profile_mode;
	uint32_t default_power_profile_mode;
	bool pm_enabled;
	bool is_apu;

	uint32_t smc_driver_if_version;
	uint32_t smc_fw_if_version;
	uint32_t smc_fw_version;

	bool uploading_custom_pp_table;
	bool dc_controlled_by_gpio;

	struct work_struct throttling_logging_work;
	atomic64_t throttle_int_counter;
	struct work_struct interrupt_work;

	unsigned fan_max_rpm;
	unsigned manual_fan_speed_pwm;

	uint32_t gfx_default_hard_min_freq;
	uint32_t gfx_default_soft_max_freq;
	uint32_t gfx_actual_hard_min_freq;
	uint32_t gfx_actual_soft_max_freq;

	/* APU only */
	uint32_t cpu_default_soft_min_freq;
	uint32_t cpu_default_soft_max_freq;
	uint32_t cpu_actual_soft_min_freq;
	uint32_t cpu_actual_soft_max_freq;
	uint32_t cpu_core_id_select;
	uint16_t cpu_core_num;

	struct smu_user_dpm_profile user_dpm_profile;

	struct stb_context stb_context;

	struct firmware pptable_firmware;

	u32 param_reg;
	u32 msg_reg;
	u32 resp_reg;

	u32 debug_param_reg;
	u32 debug_msg_reg;
	u32 debug_resp_reg;

	struct delayed_work		swctf_delayed_work;

	enum pp_xgmi_plpd_mode plpd_mode;

	/* data structures for wbrf feature support */
	bool				wbrf_supported;
	struct notifier_block		wbrf_notifier;
	struct delayed_work		wbrf_delayed_work;
};

struct i2c_adapter;

/**
 * struct pptable_funcs - Callbacks used to interact with the SMU.
 */
struct pptable_funcs {
	/**
	 * @run_btc: Calibrate voltage/frequency curve to fit the system's
	 *           power delivery and voltage margins. Required for adaptive
	 *           voltage frequency scaling (AVFS).
	 */
	int (*run_btc)(struct smu_context *smu);

	/**
	 * @get_allowed_feature_mask: Get allowed feature mask.
	 * &feature_mask: Array to store feature mask.
	 * &num: Elements in &feature_mask.
	 */
	int (*get_allowed_feature_mask)(struct smu_context *smu, uint32_t *feature_mask, uint32_t num);

	/**
	 * @get_current_power_state: Get the current power state.
	 *
	 * Return: Current power state on success, negative errno on failure.
	 */
	enum amd_pm_state_type (*get_current_power_state)(struct smu_context *smu);

	/**
	 * @set_default_dpm_table: Retrieve the default overdrive settings from
	 *                         the SMU.
	 */
	int (*set_default_dpm_table)(struct smu_context *smu);

	int (*set_power_state)(struct smu_context *smu);

	/**
	 * @populate_umd_state_clk: Populate the UMD power state table with
	 *                          defaults.
	 */
	int (*populate_umd_state_clk)(struct smu_context *smu);

	/**
	 * @print_clk_levels: Print DPM clock levels for a clock domain
	 *                    to buffer. Star current level.
	 *
	 * Used for sysfs interfaces.
	 * Return: Number of characters written to the buffer
	 */
	int (*print_clk_levels)(struct smu_context *smu, enum smu_clk_type clk_type, char *buf);

	/**
	 * @emit_clk_levels: Print DPM clock levels for a clock domain
	 *                    to buffer using sysfs_emit_at. Star current level.
	 *
	 * Used for sysfs interfaces.
	 * &buf: sysfs buffer
	 * &offset: offset within buffer to start printing, which is updated by the
	 * function.
	 *
	 * Return: 0 on Success or Negative to indicate an error occurred.
	 */
	int (*emit_clk_levels)(struct smu_context *smu, enum smu_clk_type clk_type, char *buf, int *offset);

	/**
	 * @force_clk_levels: Set a range of allowed DPM levels for a clock
	 *                    domain.
	 * &clk_type: Clock domain.
	 * &mask: Range of allowed DPM levels.
	 */
	int (*force_clk_levels)(struct smu_context *smu, enum smu_clk_type clk_type, uint32_t mask);

	/**
	 * @od_edit_dpm_table: Edit the custom overdrive DPM table.
	 * &type: Type of edit.
	 * &input: Edit parameters.
	 * &size: Size of &input.
	 */
	int (*od_edit_dpm_table)(struct smu_context *smu,
				 enum PP_OD_DPM_TABLE_COMMAND type,
				 long *input, uint32_t size);

	/**
	 * @restore_user_od_settings: Restore the user customized
	 *                            OD settings on S3/S4/Runpm resume.
	 */
	int (*restore_user_od_settings)(struct smu_context *smu);

	/**
	 * @get_clock_by_type_with_latency: Get the speed and latency of a clock
	 *                                  domain.
	 */
	int (*get_clock_by_type_with_latency)(struct smu_context *smu,
					      enum smu_clk_type clk_type,
					      struct
					      pp_clock_levels_with_latency
					      *clocks);
	/**
	 * @get_clock_by_type_with_voltage: Get the speed and voltage of a clock
	 *                                  domain.
	 */
	int (*get_clock_by_type_with_voltage)(struct smu_context *smu,
					      enum amd_pp_clock_type type,
					      struct
					      pp_clock_levels_with_voltage
					      *clocks);

	/**
	 * @get_power_profile_mode: Print all power profile modes to
	 *                          buffer. Star current mode.
	 */
	int (*get_power_profile_mode)(struct smu_context *smu, char *buf);

	/**
	 * @set_power_profile_mode: Set a power profile mode. Also used to
	 *                          create/set custom power profile modes.
	 * &input: Power profile mode parameters.
	 * &size: Size of &input.
	 */
	int (*set_power_profile_mode)(struct smu_context *smu, long *input, uint32_t size);

	/**
	 * @dpm_set_vcn_enable: Enable/disable VCN engine dynamic power
	 *                      management.
	 */
	int (*dpm_set_vcn_enable)(struct smu_context *smu, bool enable);

	/**
	 * @dpm_set_jpeg_enable: Enable/disable JPEG engine dynamic power
	 *                       management.
	 */
	int (*dpm_set_jpeg_enable)(struct smu_context *smu, bool enable);

	/**
	 * @set_gfx_power_up_by_imu: Enable GFX engine with IMU
	 */
	int (*set_gfx_power_up_by_imu)(struct smu_context *smu);

	/**
	 * @read_sensor: Read data from a sensor.
	 * &sensor: Sensor to read data from.
	 * &data: Sensor reading.
	 * &size: Size of &data.
	 */
	int (*read_sensor)(struct smu_context *smu, enum amd_pp_sensors sensor,
			   void *data, uint32_t *size);

	/**
	 * @get_apu_thermal_limit: get apu core limit from smu
	 * &limit: current limit temperature in millidegrees Celsius
	 */
	int (*get_apu_thermal_limit)(struct smu_context *smu, uint32_t *limit);

	/**
	 * @set_apu_thermal_limit: update all controllers with new limit
	 * &limit: limit temperature to be setted, in millidegrees Celsius
	 */
	int (*set_apu_thermal_limit)(struct smu_context *smu, uint32_t limit);

	/**
	 * @pre_display_config_changed: Prepare GPU for a display configuration
	 *                              change.
	 *
	 * Disable display tracking and pin memory clock speed to maximum. Used
	 * in display component synchronization.
	 */
	int (*pre_display_config_changed)(struct smu_context *smu);

	/**
	 * @display_config_changed: Notify the SMU of the current display
	 *                          configuration.
	 *
	 * Allows SMU to properly track blanking periods for memory clock
	 * adjustment. Used in display component synchronization.
	 */
	int (*display_config_changed)(struct smu_context *smu);

	int (*apply_clocks_adjust_rules)(struct smu_context *smu);

	/**
	 * @notify_smc_display_config: Applies display requirements to the
	 *                             current power state.
	 *
	 * Optimize deep sleep DCEFclk and mclk for the current display
	 * configuration. Used in display component synchronization.
	 */
	int (*notify_smc_display_config)(struct smu_context *smu);

	/**
	 * @is_dpm_running: Check if DPM is running.
	 *
	 * Return: True if DPM is running, false otherwise.
	 */
	bool (*is_dpm_running)(struct smu_context *smu);

	/**
	 * @get_fan_speed_pwm: Get the current fan speed in PWM.
	 */
	int (*get_fan_speed_pwm)(struct smu_context *smu, uint32_t *speed);

	/**
	 * @get_fan_speed_rpm: Get the current fan speed in rpm.
	 */
	int (*get_fan_speed_rpm)(struct smu_context *smu, uint32_t *speed);

	/**
	 * @set_watermarks_table: Configure and upload the watermarks tables to
	 *                        the SMU.
	 */
	int (*set_watermarks_table)(struct smu_context *smu,
				    struct pp_smu_wm_range_sets *clock_ranges);

	/**
	 * @get_thermal_temperature_range: Get safe thermal limits in Celcius.
	 */
	int (*get_thermal_temperature_range)(struct smu_context *smu, struct smu_temperature_range *range);

	/**
	 * @get_uclk_dpm_states: Get memory clock DPM levels in kHz.
	 * &clocks_in_khz: Array of DPM levels.
	 * &num_states: Elements in &clocks_in_khz.
	 */
	int (*get_uclk_dpm_states)(struct smu_context *smu, uint32_t *clocks_in_khz, uint32_t *num_states);

	/**
	 * @set_default_od_settings: Set the overdrive tables to defaults.
	 */
	int (*set_default_od_settings)(struct smu_context *smu);

	/**
	 * @set_performance_level: Set a performance level.
	 */
	int (*set_performance_level)(struct smu_context *smu, enum amd_dpm_forced_level level);

	/**
	 * @display_disable_memory_clock_switch: Enable/disable dynamic memory
	 *                                       clock switching.
	 *
	 * Disabling this feature forces memory clock speed to maximum.
	 * Enabling sets the minimum memory clock capable of driving the
	 * current display configuration.
	 */
	int (*display_disable_memory_clock_switch)(struct smu_context *smu, bool disable_memory_clock_switch);

	/**
	 * @dump_pptable: Print the power play table to the system log.
	 */
	void (*dump_pptable)(struct smu_context *smu);

	/**
	 * @get_power_limit: Get the device's power limits.
	 */
	int (*get_power_limit)(struct smu_context *smu,
					uint32_t *current_power_limit,
					uint32_t *default_power_limit,
					uint32_t *max_power_limit,
					uint32_t *min_power_limit);

	/**
	 * @get_ppt_limit: Get the device's ppt limits.
	 */
	int (*get_ppt_limit)(struct smu_context *smu, uint32_t *ppt_limit,
			enum smu_ppt_limit_type limit_type, enum smu_ppt_limit_level limit_level);

	/**
	 * @set_df_cstate: Set data fabric cstate.
	 */
	int (*set_df_cstate)(struct smu_context *smu, enum pp_df_cstate state);

	/**
	 * @select_xgmi_plpd_policy: Select xgmi per-link power down policy.
	 */
	int (*select_xgmi_plpd_policy)(struct smu_context *smu,
				       enum pp_xgmi_plpd_mode mode);

	/**
	 * @update_pcie_parameters: Update and upload the system's PCIe
	 *                          capabilites to the SMU.
	 * &pcie_gen_cap: Maximum allowed PCIe generation.
	 * &pcie_width_cap: Maximum allowed PCIe width.
	 */
	int (*update_pcie_parameters)(struct smu_context *smu, uint8_t pcie_gen_cap, uint8_t pcie_width_cap);

	/**
	 * @i2c_init: Initialize i2c.
	 *
	 * The i2c bus is used internally by the SMU voltage regulators and
	 * other devices. The i2c's EEPROM also stores bad page tables on boards
	 * with ECC.
	 */
	int (*i2c_init)(struct smu_context *smu);

	/**
	 * @i2c_fini: Tear down i2c.
	 */
	void (*i2c_fini)(struct smu_context *smu);

	/**
	 * @get_unique_id: Get the GPU's unique id. Used for asset tracking.
	 */
	void (*get_unique_id)(struct smu_context *smu);

	/**
	 * @get_dpm_clock_table: Get a copy of the DPM clock table.
	 *
	 * Used by display component in bandwidth and watermark calculations.
	 */
	int (*get_dpm_clock_table)(struct smu_context *smu, struct dpm_clocks *clock_table);

	/**
	 * @init_microcode: Request the SMU's firmware from the kernel.
	 */
	int (*init_microcode)(struct smu_context *smu);

	/**
	 * @load_microcode: Load firmware onto the SMU.
	 */
	int (*load_microcode)(struct smu_context *smu);

	/**
	 * @fini_microcode: Release the SMU's firmware.
	 */
	void (*fini_microcode)(struct smu_context *smu);

	/**
	 * @init_smc_tables: Initialize the SMU tables.
	 */
	int (*init_smc_tables)(struct smu_context *smu);

	/**
	 * @fini_smc_tables: Release the SMU tables.
	 */
	int (*fini_smc_tables)(struct smu_context *smu);

	/**
	 * @init_power: Initialize the power gate table context.
	 */
	int (*init_power)(struct smu_context *smu);

	/**
	 * @fini_power: Release the power gate table context.
	 */
	int (*fini_power)(struct smu_context *smu);

	/**
	 * @check_fw_status: Check the SMU's firmware status.
	 *
	 * Return: Zero if check passes, negative errno on failure.
	 */
	int (*check_fw_status)(struct smu_context *smu);

	/**
	 * @set_mp1_state: put SMU into a correct state for comming
	 *                 resume from runpm or gpu reset.
	 */
	int (*set_mp1_state)(struct smu_context *smu,
			     enum pp_mp1_state mp1_state);

	/**
	 * @setup_pptable: Initialize the power play table and populate it with
	 *                 default values.
	 */
	int (*setup_pptable)(struct smu_context *smu);

	/**
	 * @get_vbios_bootup_values: Get default boot values from the VBIOS.
	 */
	int (*get_vbios_bootup_values)(struct smu_context *smu);

	/**
	 * @check_fw_version: Print driver and SMU interface versions to the
	 *                    system log.
	 *
	 * Interface mismatch is not a critical failure.
	 */
	int (*check_fw_version)(struct smu_context *smu);

	/**
	 * @powergate_sdma: Power up/down system direct memory access.
	 */
	int (*powergate_sdma)(struct smu_context *smu, bool gate);

	/**
	 * @set_gfx_cgpg: Enable/disable graphics engine course grain power
	 *                gating.
	 */
	int (*set_gfx_cgpg)(struct smu_context *smu, bool enable);

	/**
	 * @write_pptable: Write the power play table to the SMU.
	 */
	int (*write_pptable)(struct smu_context *smu);

	/**
	 * @set_driver_table_location: Send the location of the driver table to
	 *                             the SMU.
	 */
	int (*set_driver_table_location)(struct smu_context *smu);

	/**
	 * @set_tool_table_location: Send the location of the tool table to the
	 *                           SMU.
	 */
	int (*set_tool_table_location)(struct smu_context *smu);

	/**
	 * @notify_memory_pool_location: Send the location of the memory pool to
	 *                               the SMU.
	 */
	int (*notify_memory_pool_location)(struct smu_context *smu);

	/**
	 * @system_features_control: Enable/disable all SMU features.
	 */
	int (*system_features_control)(struct smu_context *smu, bool en);

	/**
	 * @send_smc_msg_with_param: Send a message with a parameter to the SMU.
	 * &msg: Type of message.
	 * &param: Message parameter.
	 * &read_arg: SMU response (optional).
	 */
	int (*send_smc_msg_with_param)(struct smu_context *smu,
				       enum smu_message_type msg, uint32_t param, uint32_t *read_arg);

	/**
	 * @send_smc_msg: Send a message to the SMU.
	 * &msg: Type of message.
	 * &read_arg: SMU response (optional).
	 */
	int (*send_smc_msg)(struct smu_context *smu,
			    enum smu_message_type msg,
			    uint32_t *read_arg);

	/**
	 * @init_display_count: Notify the SMU of the number of display
	 *                      components in current display configuration.
	 */
	int (*init_display_count)(struct smu_context *smu, uint32_t count);

	/**
	 * @set_allowed_mask: Notify the SMU of the features currently allowed
	 *                    by the driver.
	 */
	int (*set_allowed_mask)(struct smu_context *smu);

	/**
	 * @get_enabled_mask: Get a mask of features that are currently enabled
	 *                    on the SMU.
	 * &feature_mask: Enabled feature mask.
	 */
	int (*get_enabled_mask)(struct smu_context *smu, uint64_t *feature_mask);

	/**
	 * @feature_is_enabled: Test if a feature is enabled.
	 *
	 * Return: One if enabled, zero if disabled.
	 */
	int (*feature_is_enabled)(struct smu_context *smu, enum smu_feature_mask mask);

	/**
	 * @disable_all_features_with_exception: Disable all features with
	 *                                       exception to those in &mask.
	 */
	int (*disable_all_features_with_exception)(struct smu_context *smu,
						   enum smu_feature_mask mask);

	/**
	 * @notify_display_change: General interface call to let SMU know about DC change
	 */
	int (*notify_display_change)(struct smu_context *smu);

	/**
	 * @set_power_limit: Set power limit in watts.
	 */
	int (*set_power_limit)(struct smu_context *smu,
			       enum smu_ppt_limit_type limit_type,
			       uint32_t limit);

	/**
	 * @init_max_sustainable_clocks: Populate max sustainable clock speed
	 *                               table with values from the SMU.
	 */
	int (*init_max_sustainable_clocks)(struct smu_context *smu);

	/**
	 * @enable_thermal_alert: Enable thermal alert interrupts.
	 */
	int (*enable_thermal_alert)(struct smu_context *smu);

	/**
	 * @disable_thermal_alert: Disable thermal alert interrupts.
	 */
	int (*disable_thermal_alert)(struct smu_context *smu);

	/**
	 * @set_min_dcef_deep_sleep: Set a minimum display fabric deep sleep
	 *                           clock speed in MHz.
	 */
	int (*set_min_dcef_deep_sleep)(struct smu_context *smu, uint32_t clk);

	/**
	 * @display_clock_voltage_request: Set a hard minimum frequency
	 * for a clock domain.
	 */
	int (*display_clock_voltage_request)(struct smu_context *smu, struct
					     pp_display_clock_request
					     *clock_req);

	/**
	 * @get_fan_control_mode: Get the current fan control mode.
	 */
	uint32_t (*get_fan_control_mode)(struct smu_context *smu);

	/**
	 * @set_fan_control_mode: Set the fan control mode.
	 */
	int (*set_fan_control_mode)(struct smu_context *smu, uint32_t mode);

	/**
	 * @set_fan_speed_pwm: Set a static fan speed in PWM.
	 */
	int (*set_fan_speed_pwm)(struct smu_context *smu, uint32_t speed);

	/**
	 * @set_fan_speed_rpm: Set a static fan speed in rpm.
	 */
	int (*set_fan_speed_rpm)(struct smu_context *smu, uint32_t speed);

	/**
	 * @set_xgmi_pstate: Set inter-chip global memory interconnect pstate.
	 * &pstate: Pstate to set. D0 if Nonzero, D3 otherwise.
	 */
	int (*set_xgmi_pstate)(struct smu_context *smu, uint32_t pstate);

	/**
	 * @gfx_off_control: Enable/disable graphics engine poweroff.
	 */
	int (*gfx_off_control)(struct smu_context *smu, bool enable);


	/**
	 * @get_gfx_off_status: Get graphics engine poweroff status.
	 *
	 * Return:
	 * 0 - GFXOFF(default).
	 * 1 - Transition out of GFX State.
	 * 2 - Not in GFXOFF.
	 * 3 - Transition into GFXOFF.
	 */
	uint32_t (*get_gfx_off_status)(struct smu_context *smu);

	/**
	 * @gfx_off_entrycount: total GFXOFF entry count at the time of
	 * query since system power-up
	 */
	u32 (*get_gfx_off_entrycount)(struct smu_context *smu, uint64_t *entrycount);

	/**
	 * @set_gfx_off_residency: set 1 to start logging, 0 to stop logging
	 */
	u32 (*set_gfx_off_residency)(struct smu_context *smu, bool start);

	/**
	 * @get_gfx_off_residency: Average GFXOFF residency % during the logging interval
	 */
	u32 (*get_gfx_off_residency)(struct smu_context *smu, uint32_t *residency);

	/**
	 * @register_irq_handler: Register interupt request handlers.
	 */
	int (*register_irq_handler)(struct smu_context *smu);

	/**
	 * @set_azalia_d3_pme: Wake the audio decode engine from d3 sleep.
	 */
	int (*set_azalia_d3_pme)(struct smu_context *smu);

	/**
	 * @get_max_sustainable_clocks_by_dc: Get a copy of the max sustainable
	 *                                    clock speeds table.
	 *
	 * Provides a way for the display component (DC) to get the max
	 * sustainable clocks from the SMU.
	 */
	int (*get_max_sustainable_clocks_by_dc)(struct smu_context *smu, struct pp_smu_nv_clock_table *max_clocks);

	/**
	 * @baco_is_support: Check if GPU supports BACO (Bus Active, Chip Off).
	 */
	bool (*baco_is_support)(struct smu_context *smu);

	/**
	 * @baco_get_state: Get the current BACO state.
	 *
	 * Return: Current BACO state.
	 */
	enum smu_baco_state (*baco_get_state)(struct smu_context *smu);

	/**
	 * @baco_set_state: Enter/exit BACO.
	 */
	int (*baco_set_state)(struct smu_context *smu, enum smu_baco_state state);

	/**
	 * @baco_enter: Enter BACO.
	 */
	int (*baco_enter)(struct smu_context *smu);

	/**
	 * @baco_exit: Exit Baco.
	 */
	int (*baco_exit)(struct smu_context *smu);

	/**
	 * @mode1_reset_is_support: Check if GPU supports mode1 reset.
	 */
	bool (*mode1_reset_is_support)(struct smu_context *smu);
	/**
	 * @mode2_reset_is_support: Check if GPU supports mode2 reset.
	 */
	bool (*mode2_reset_is_support)(struct smu_context *smu);

	/**
	 * @mode1_reset: Perform mode1 reset.
	 *
	 * Complete GPU reset.
	 */
	int (*mode1_reset)(struct smu_context *smu);

	/**
	 * @mode2_reset: Perform mode2 reset.
	 *
	 * Mode2 reset generally does not reset as many IPs as mode1 reset. The
	 * IPs reset varies by asic.
	 */
	int (*mode2_reset)(struct smu_context *smu);
	/* for gfx feature enablement after mode2 reset */
	int (*enable_gfx_features)(struct smu_context *smu);

	/**
	 * @get_dpm_ultimate_freq: Get the hard frequency range of a clock
	 *                         domain in MHz.
	 */
	int (*get_dpm_ultimate_freq)(struct smu_context *smu, enum smu_clk_type clk_type, uint32_t *min, uint32_t *max);

	/**
	 * @set_soft_freq_limited_range: Set the soft frequency range of a clock
	 *                               domain in MHz.
	 */
	int (*set_soft_freq_limited_range)(struct smu_context *smu, enum smu_clk_type clk_type, uint32_t min, uint32_t max);

	/**
	 * @set_power_source: Notify the SMU of the current power source.
	 */
	int (*set_power_source)(struct smu_context *smu, enum smu_power_src_type power_src);

	/**
	 * @log_thermal_throttling_event: Print a thermal throttling warning to
	 *                                the system's log.
	 */
	void (*log_thermal_throttling_event)(struct smu_context *smu);

	/**
	 * @get_pp_feature_mask: Print a human readable table of enabled
	 *                       features to buffer.
	 */
	size_t (*get_pp_feature_mask)(struct smu_context *smu, char *buf);

	/**
	 * @set_pp_feature_mask: Request the SMU enable/disable features to
	 *                       match those enabled in &new_mask.
	 */
	int (*set_pp_feature_mask)(struct smu_context *smu, uint64_t new_mask);

	/**
	 * @get_gpu_metrics: Get a copy of the GPU metrics table from the SMU.
	 *
	 * Return: Size of &table
	 */
	ssize_t (*get_gpu_metrics)(struct smu_context *smu, void **table);

	/**
	 * @get_pm_metrics: Get one snapshot of power management metrics from
	 * PMFW.
	 *
	 * Return: Size of the metrics sample
	 */
	ssize_t (*get_pm_metrics)(struct smu_context *smu, void *pm_metrics,
				  size_t size);

	/**
	 * @enable_mgpu_fan_boost: Enable multi-GPU fan boost.
	 */
	int (*enable_mgpu_fan_boost)(struct smu_context *smu);

	/**
	 * @gfx_ulv_control: Enable/disable ultra low voltage.
	 */
	int (*gfx_ulv_control)(struct smu_context *smu, bool enablement);

	/**
	 * @deep_sleep_control: Enable/disable deep sleep.
	 */
	int (*deep_sleep_control)(struct smu_context *smu, bool enablement);

	/**
	 * @get_fan_parameters: Get fan parameters.
	 *
	 * Get maximum fan speed from the power play table.
	 */
	int (*get_fan_parameters)(struct smu_context *smu);

	/**
	 * @post_init: Helper function for asic specific workarounds.
	 */
	int (*post_init)(struct smu_context *smu);

	/**
	 * @interrupt_work: Work task scheduled from SMU interrupt handler.
	 */
	void (*interrupt_work)(struct smu_context *smu);

	/**
	 * @gpo_control: Enable/disable graphics power optimization if supported.
	 */
	int (*gpo_control)(struct smu_context *smu, bool enablement);

	/**
	 * @gfx_state_change_set: Send the current graphics state to the SMU.
	 */
	int (*gfx_state_change_set)(struct smu_context *smu, uint32_t state);

	/**
	 * @set_fine_grain_gfx_freq_parameters: Set fine grain graphics clock
	 *                                      parameters to defaults.
	 */
	int (*set_fine_grain_gfx_freq_parameters)(struct smu_context *smu);

	/**
	 * @smu_handle_passthrough_sbr:  Send message to SMU about special handling for SBR.
	 */
	int (*smu_handle_passthrough_sbr)(struct smu_context *smu, bool enable);

	/**
	 * @wait_for_event:  Wait for events from SMU.
	 */
	int (*wait_for_event)(struct smu_context *smu,
			      enum smu_event_type event, uint64_t event_arg);

	/**
	 * @sned_hbm_bad_pages_num:  message SMU to update bad page number
	 *										of SMUBUS table.
	 */
	int (*send_hbm_bad_pages_num)(struct smu_context *smu, uint32_t size);

	/**
	 * @get_ecc_table:  message SMU to get ECC INFO table.
	 */
	ssize_t (*get_ecc_info)(struct smu_context *smu, void *table);
	
	
	/**
	 * @stb_collect_info: Collects Smart Trace Buffers data.
	 */
	int (*stb_collect_info)(struct smu_context *smu, void *buf, uint32_t size);

	/**
	 * @get_default_config_table_settings: Get the ASIC default DriverSmuConfig table settings.
	 */
	int (*get_default_config_table_settings)(struct smu_context *smu, struct config_table_setting *table);

	/**
	 * @set_config_table: Apply the input DriverSmuConfig table settings.
	 */
	int (*set_config_table)(struct smu_context *smu, struct config_table_setting *table);

	/**
	 * @sned_hbm_bad_channel_flag:  message SMU to update bad channel info
	 *										of SMUBUS table.
	 */
	int (*send_hbm_bad_channel_flag)(struct smu_context *smu, uint32_t size);

	/**
	 * @init_pptable_microcode: Prepare the pptable microcode to upload via PSP
	 */
	int (*init_pptable_microcode)(struct smu_context *smu);

	/**
	 * @dpm_set_vpe_enable: Enable/disable VPE engine dynamic power
	 *                       management.
	 */
	int (*dpm_set_vpe_enable)(struct smu_context *smu, bool enable);

	/**
	 * @dpm_set_umsch_mm_enable: Enable/disable UMSCH engine dynamic power
	 *                       management.
	 */
	int (*dpm_set_umsch_mm_enable)(struct smu_context *smu, bool enable);

	/**
	 * @notify_rlc_state: Notify RLC power state to SMU.
	 */
	int (*notify_rlc_state)(struct smu_context *smu, bool en);
<<<<<<< HEAD
=======

	/**
	 * @is_asic_wbrf_supported: check whether PMFW supports the wbrf feature
	 */
	bool (*is_asic_wbrf_supported)(struct smu_context *smu);

	/**
	 * @enable_uclk_shadow: Enable the uclk shadow feature on wbrf supported
	 */
	int (*enable_uclk_shadow)(struct smu_context *smu, bool enable);

	/**
	 * @set_wbrf_exclusion_ranges: notify SMU the wifi bands occupied
	 */
	int (*set_wbrf_exclusion_ranges)(struct smu_context *smu,
					struct freq_band_range *exclusion_ranges);
>>>>>>> b76c01f1
};

typedef enum {
	METRICS_CURR_GFXCLK,
	METRICS_CURR_SOCCLK,
	METRICS_CURR_UCLK,
	METRICS_CURR_VCLK,
	METRICS_CURR_VCLK1,
	METRICS_CURR_DCLK,
	METRICS_CURR_DCLK1,
	METRICS_CURR_FCLK,
	METRICS_CURR_DCEFCLK,
	METRICS_AVERAGE_CPUCLK,
	METRICS_AVERAGE_GFXCLK,
	METRICS_AVERAGE_SOCCLK,
	METRICS_AVERAGE_FCLK,
	METRICS_AVERAGE_UCLK,
	METRICS_AVERAGE_VCLK,
	METRICS_AVERAGE_DCLK,
	METRICS_AVERAGE_VCLK1,
	METRICS_AVERAGE_DCLK1,
	METRICS_AVERAGE_GFXACTIVITY,
	METRICS_AVERAGE_MEMACTIVITY,
	METRICS_AVERAGE_VCNACTIVITY,
	METRICS_AVERAGE_SOCKETPOWER,
	METRICS_TEMPERATURE_EDGE,
	METRICS_TEMPERATURE_HOTSPOT,
	METRICS_TEMPERATURE_MEM,
	METRICS_TEMPERATURE_VRGFX,
	METRICS_TEMPERATURE_VRSOC,
	METRICS_TEMPERATURE_VRMEM,
	METRICS_THROTTLER_STATUS,
	METRICS_CURR_FANSPEED,
	METRICS_VOLTAGE_VDDSOC,
	METRICS_VOLTAGE_VDDGFX,
	METRICS_SS_APU_SHARE,
	METRICS_SS_DGPU_SHARE,
	METRICS_UNIQUE_ID_UPPER32,
	METRICS_UNIQUE_ID_LOWER32,
	METRICS_PCIE_RATE,
	METRICS_PCIE_WIDTH,
	METRICS_CURR_FANPWM,
	METRICS_CURR_SOCKETPOWER,
	METRICS_AVERAGE_VPECLK,
	METRICS_AVERAGE_IPUCLK,
	METRICS_AVERAGE_MPIPUCLK,
	METRICS_THROTTLER_RESIDENCY_PROCHOT,
	METRICS_THROTTLER_RESIDENCY_SPL,
	METRICS_THROTTLER_RESIDENCY_FPPT,
	METRICS_THROTTLER_RESIDENCY_SPPT,
	METRICS_THROTTLER_RESIDENCY_THM_CORE,
	METRICS_THROTTLER_RESIDENCY_THM_GFX,
	METRICS_THROTTLER_RESIDENCY_THM_SOC,
} MetricsMember_t;

enum smu_cmn2asic_mapping_type {
	CMN2ASIC_MAPPING_MSG,
	CMN2ASIC_MAPPING_CLK,
	CMN2ASIC_MAPPING_FEATURE,
	CMN2ASIC_MAPPING_TABLE,
	CMN2ASIC_MAPPING_PWR,
	CMN2ASIC_MAPPING_WORKLOAD,
};

enum smu_baco_seq {
	BACO_SEQ_BACO = 0,
	BACO_SEQ_MSR,
	BACO_SEQ_BAMACO,
	BACO_SEQ_ULPS,
	BACO_SEQ_COUNT,
};

#define MSG_MAP(msg, index, valid_in_vf) \
	[SMU_MSG_##msg] = {1, (index), (valid_in_vf)}

#define CLK_MAP(clk, index) \
	[SMU_##clk] = {1, (index)}

#define FEA_MAP(fea) \
	[SMU_FEATURE_##fea##_BIT] = {1, FEATURE_##fea##_BIT}

#define FEA_MAP_REVERSE(fea) \
	[SMU_FEATURE_DPM_##fea##_BIT] = {1, FEATURE_##fea##_DPM_BIT}

#define FEA_MAP_HALF_REVERSE(fea) \
	[SMU_FEATURE_DPM_##fea##CLK_BIT] = {1, FEATURE_##fea##_DPM_BIT}

#define TAB_MAP(tab) \
	[SMU_TABLE_##tab] = {1, TABLE_##tab}

#define TAB_MAP_VALID(tab) \
	[SMU_TABLE_##tab] = {1, TABLE_##tab}

#define TAB_MAP_INVALID(tab) \
	[SMU_TABLE_##tab] = {0, TABLE_##tab}

#define PWR_MAP(tab) \
	[SMU_POWER_SOURCE_##tab] = {1, POWER_SOURCE_##tab}

#define WORKLOAD_MAP(profile, workload) \
	[profile] = {1, (workload)}

/**
 * smu_memcpy_trailing - Copy the end of one structure into the middle of another
 *
 * @dst: Pointer to destination struct
 * @first_dst_member: The member name in @dst where the overwrite begins
 * @last_dst_member: The member name in @dst where the overwrite ends after
 * @src: Pointer to the source struct
 * @first_src_member: The member name in @src where the copy begins
 *
 */
#define smu_memcpy_trailing(dst, first_dst_member, last_dst_member,	   \
			    src, first_src_member)			   \
({									   \
	size_t __src_offset = offsetof(typeof(*(src)), first_src_member);  \
	size_t __src_size = sizeof(*(src)) - __src_offset;		   \
	size_t __dst_offset = offsetof(typeof(*(dst)), first_dst_member);  \
	size_t __dst_size = offsetofend(typeof(*(dst)), last_dst_member) - \
			    __dst_offset;				   \
	BUILD_BUG_ON(__src_size != __dst_size);				   \
	__builtin_memcpy((u8 *)(dst) + __dst_offset,			   \
			 (u8 *)(src) + __src_offset,			   \
			 __dst_size);					   \
})

typedef struct {
	uint16_t     LowFreq;
	uint16_t     HighFreq;
} WifiOneBand_t;

typedef struct {
	uint32_t		WifiBandEntryNum;
	WifiOneBand_t	WifiBandEntry[11];
	uint32_t		MmHubPadding[8];
} WifiBandEntryTable_t;

#if !defined(SWSMU_CODE_LAYER_L2) && !defined(SWSMU_CODE_LAYER_L3) && !defined(SWSMU_CODE_LAYER_L4)
int smu_get_power_limit(void *handle,
			uint32_t *limit,
			enum pp_power_limit_level pp_limit_level,
			enum pp_power_type pp_power_type);

bool smu_mode1_reset_is_support(struct smu_context *smu);
bool smu_mode2_reset_is_support(struct smu_context *smu);
int smu_mode1_reset(struct smu_context *smu);

extern const struct amd_ip_funcs smu_ip_funcs;

bool is_support_sw_smu(struct amdgpu_device *adev);
bool is_support_cclk_dpm(struct amdgpu_device *adev);
int smu_write_watermarks_table(struct smu_context *smu);

int smu_get_dpm_freq_range(struct smu_context *smu, enum smu_clk_type clk_type,
			   uint32_t *min, uint32_t *max);

int smu_set_soft_freq_range(struct smu_context *smu, enum smu_clk_type clk_type,
			    uint32_t min, uint32_t max);

int smu_set_gfx_power_up_by_imu(struct smu_context *smu);

int smu_set_ac_dc(struct smu_context *smu);

int smu_set_xgmi_plpd_mode(struct smu_context *smu,
			   enum pp_xgmi_plpd_mode mode);

int smu_get_entrycount_gfxoff(struct smu_context *smu, u64 *value);

int smu_get_residency_gfxoff(struct smu_context *smu, u32 *value);

int smu_set_residency_gfxoff(struct smu_context *smu, bool value);

int smu_get_status_gfxoff(struct smu_context *smu, uint32_t *value);

int smu_handle_passthrough_sbr(struct smu_context *smu, bool enable);

int smu_wait_for_event(struct smu_context *smu, enum smu_event_type event,
		       uint64_t event_arg);
int smu_get_ecc_info(struct smu_context *smu, void *umc_ecc);
int smu_stb_collect_info(struct smu_context *smu, void *buff, uint32_t size);
void amdgpu_smu_stb_debug_fs_init(struct amdgpu_device *adev);
int smu_send_hbm_bad_pages_num(struct smu_context *smu, uint32_t size);
int smu_send_hbm_bad_channel_flag(struct smu_context *smu, uint32_t size);
#endif
#endif<|MERGE_RESOLUTION|>--- conflicted
+++ resolved
@@ -1390,8 +1390,6 @@
 	 * @notify_rlc_state: Notify RLC power state to SMU.
 	 */
 	int (*notify_rlc_state)(struct smu_context *smu, bool en);
-<<<<<<< HEAD
-=======
 
 	/**
 	 * @is_asic_wbrf_supported: check whether PMFW supports the wbrf feature
@@ -1408,7 +1406,6 @@
 	 */
 	int (*set_wbrf_exclusion_ranges)(struct smu_context *smu,
 					struct freq_band_range *exclusion_ranges);
->>>>>>> b76c01f1
 };
 
 typedef enum {
