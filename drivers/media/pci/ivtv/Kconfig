# SPDX-License-Identifier: GPL-2.0-only
config VIDEO_IVTV
	tristate "Conexant cx23416/cx23415 MPEG encoder/decoder support"
	depends on VIDEO_V4L2 && PCI && I2C
	select I2C_ALGOBIT
	depends on RC_CORE
	select VIDEO_TUNER
	select VIDEO_TVEEPROM
	select VIDEO_CX2341X
	select VIDEO_CX25840
	select VIDEO_MSP3400
	select VIDEO_SAA711X
	select VIDEO_SAA717X
	select VIDEO_SAA7127
	select VIDEO_CS53L32A
	select VIDEO_M52790
	select VIDEO_WM8775
	select VIDEO_WM8739
	select VIDEO_VP27SMPX
	select VIDEO_UPD64031A
	select VIDEO_UPD64083
	help
	  This is a video4linux driver for Conexant cx23416 or cx23415 based
	  PCI personal video recorder devices.

	  This is used in devices such as the Hauppauge PVR-150/250/350/500
	  cards. There is a driver homepage at <http://www.ivtvdriver.org>.

	  To compile this driver as a module, choose M here: the
	  module will be called ivtv.

config VIDEO_IVTV_DEPRECATED_IOCTLS
	bool "enable the DVB ioctls abuse on ivtv driver"
	depends on VIDEO_IVTV
	default n
	help
	  Enable the usage of the a DVB set of ioctls that were abused by
	  IVTV driver for a while.

	  Those ioctls were not needed for a long time, as IVTV implements
	  the proper V4L2 ioctls since kernel 3.3.

	  If unsure, say N.

config VIDEO_IVTV_ALSA
	tristate "Conexant cx23415/cx23416 ALSA interface for PCM audio capture"
	depends on VIDEO_IVTV && SND
	select SND_PCM
	help
	  This driver provides an ALSA interface as another method for user
	  applications to obtain PCM audio data from Conexant cx23415/cx23416
	  based PCI TV cards supported by the ivtv driver.

	  The ALSA interface has much wider use in user applications performing
	  PCM audio capture, than the V4L2 "/dev/video24" PCM audio interface
	  provided by the main ivtv driver.

	  To compile this driver as a module, choose M here: the
	  module will be called ivtv-alsa.

config VIDEO_FB_IVTV
	tristate "Conexant cx23415 framebuffer support"
	depends on VIDEO_IVTV && FB
	select FB_CFB_FILLRECT
	select FB_CFB_COPYAREA
	select FB_CFB_IMAGEBLIT
	help
	  This is a framebuffer driver for the Conexant cx23415 MPEG
	  encoder/decoder.

	  This is used in the Hauppauge PVR-350 card. There is a driver
	  homepage at <http://www.ivtvdriver.org>.

	  To compile this driver as a module, choose M here: the
	  module will be called ivtvfb.

config VIDEO_FB_IVTV_FORCE_PAT
	bool "force cx23415 framebuffer init with x86 PAT enabled"
	depends on VIDEO_FB_IVTV && X86_PAT
	default n
<<<<<<< HEAD
	---help---
=======
	help
>>>>>>> 0ecfebd2
	  With PAT enabled, the cx23415 framebuffer driver does not
	  utilize write-combined caching on the framebuffer memory.
	  For this reason, the driver will by default disable itself
	  when initializied on a kernel with PAT enabled (i.e. not
	  using the nopat kernel parameter).

	  The driver is not easily upgradable to the PAT-aware
	  ioremap_wc() API since the firmware hides the address
	  ranges that should be marked write-combined from the driver.

	  With this setting enabled, the framebuffer will initialize on
	  PAT-enabled systems but the framebuffer memory will be uncached.

	  If unsure, say N.<|MERGE_RESOLUTION|>--- conflicted
+++ resolved
@@ -78,11 +78,7 @@
 	bool "force cx23415 framebuffer init with x86 PAT enabled"
 	depends on VIDEO_FB_IVTV && X86_PAT
 	default n
-<<<<<<< HEAD
-	---help---
-=======
 	help
->>>>>>> 0ecfebd2
 	  With PAT enabled, the cx23415 framebuffer driver does not
 	  utilize write-combined caching on the framebuffer memory.
 	  For this reason, the driver will by default disable itself
