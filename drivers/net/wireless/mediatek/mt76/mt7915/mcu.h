/* SPDX-License-Identifier: ISC */
/* Copyright (C) 2020 MediaTek Inc. */

#ifndef __MT7915_MCU_H
#define __MT7915_MCU_H

#include "../mt76_connac_mcu.h"

struct mt7915_mcu_txd {
	__le32 txd[8];

	__le16 len;
	__le16 pq_id;

	u8 cid;
	u8 pkt_type;
	u8 set_query; /* FW don't care */
	u8 seq;

	u8 uc_d2b0_rev;
	u8 ext_cid;
	u8 s2d_index;
	u8 ext_cid_ack;

	u32 reserved[5];
} __packed __aligned(4);

<<<<<<< HEAD
/* event table */
enum {
	MCU_EVENT_TARGET_ADDRESS_LEN = 0x01,
	MCU_EVENT_FW_START = 0x01,
	MCU_EVENT_GENERIC = 0x01,
	MCU_EVENT_ACCESS_REG = 0x02,
	MCU_EVENT_MT_PATCH_SEM = 0x04,
	MCU_EVENT_CH_PRIVILEGE = 0x18,
	MCU_EVENT_EXT = 0xed,
	MCU_EVENT_RESTART_DL = 0xef,
};

/* ext event table */
enum {
	MCU_EXT_EVENT_PS_SYNC = 0x5,
	MCU_EXT_EVENT_FW_LOG_2_HOST = 0x13,
	MCU_EXT_EVENT_THERMAL_PROTECT = 0x22,
	MCU_EXT_EVENT_ASSERT_DUMP = 0x23,
	MCU_EXT_EVENT_RDD_REPORT = 0x3a,
	MCU_EXT_EVENT_CSA_NOTIFY = 0x4f,
	MCU_EXT_EVENT_BCC_NOTIFY = 0x75,
};

=======
>>>>>>> 754e0b0e
enum {
	MCU_ATE_SET_TRX = 0x1,
	MCU_ATE_SET_FREQ_OFFSET = 0xa,
	MCU_ATE_SET_SLOT_TIME = 0x13,
	MCU_ATE_CLEAN_TXQUEUE = 0x1c,
};

struct mt7915_mcu_rxd {
	__le32 rxd[6];

	__le16 len;
	__le16 pkt_type_id;

	u8 eid;
	u8 seq;
	__le16 __rsv;

	u8 ext_eid;
	u8 __rsv1[2];
	u8 s2d_index;
};

struct mt7915_mcu_thermal_ctrl {
	u8 ctrl_id;
	u8 band_idx;
	union {
		struct {
			u8 protect_type; /* 1: duty admit, 2: radio off */
			u8 trigger_type; /* 0: low, 1: high */
		} __packed type;
		struct {
			u8 duty_level;	/* level 0~3 */
			u8 duty_cycle;
		} __packed duty;
	};
} __packed;

struct mt7915_mcu_thermal_notify {
	struct mt7915_mcu_rxd rxd;

	struct mt7915_mcu_thermal_ctrl ctrl;
	__le32 temperature;
	u8 rsv[8];
} __packed;

struct mt7915_mcu_csa_notify {
	struct mt7915_mcu_rxd rxd;

	u8 omac_idx;
	u8 csa_count;
	u8 band_idx;
	u8 rsv;
} __packed;

struct mt7915_mcu_rdd_report {
	struct mt7915_mcu_rxd rxd;

	u8 band_idx;
	u8 long_detected;
	u8 constant_prf_detected;
	u8 staggered_prf_detected;
	u8 radar_type_idx;
	u8 periodic_pulse_num;
	u8 long_pulse_num;
	u8 hw_pulse_num;

	u8 out_lpn;
	u8 out_spn;
	u8 out_crpn;
	u8 out_crpw;
	u8 out_crbn;
	u8 out_stgpn;
	u8 out_stgpw;

	u8 rsv;

	__le32 out_pri_const;
	__le32 out_pri_stg[3];

	struct {
		__le32 start;
		__le16 pulse_width;
		__le16 pulse_power;
		u8 mdrdy_flag;
		u8 rsv[3];
	} long_pulse[32];

	struct {
		__le32 start;
		__le16 pulse_width;
		__le16 pulse_power;
		u8 mdrdy_flag;
		u8 rsv[3];
	} periodic_pulse[32];

	struct {
		__le32 start;
		__le16 pulse_width;
		__le16 pulse_power;
		u8 sc_pass;
		u8 sw_reset;
		u8 mdrdy_flag;
		u8 tx_active;
	} hw_pulse[32];
} __packed;

struct mt7915_mcu_eeprom {
	u8 buffer_mode;
	u8 format;
	__le16 len;
} __packed;

struct mt7915_mcu_eeprom_info {
	__le32 addr;
	__le32 valid;
	u8 data[16];
} __packed;

struct mt7915_mcu_phy_rx_info {
	u8 category;
	u8 rate;
	u8 mode;
	u8 nsts;
	u8 gi;
	u8 coding;
	u8 stbc;
	u8 bw;
};

struct mt7915_mcu_mib {
	__le32 band;
	__le32 offs;
	__le64 data;
} __packed;

enum mt7915_chan_mib_offs {
	MIB_BUSY_TIME = 14,
	MIB_TX_TIME = 81,
	MIB_RX_TIME,
	MIB_OBSS_AIRTIME = 86
};

struct edca {
	u8 queue;
	u8 set;
	u8 aifs;
	u8 cw_min;
	__le16 cw_max;
	__le16 txop;
};

struct mt7915_mcu_tx {
	u8 total;
	u8 action;
	u8 valid;
	u8 mode;

	struct edca edca[IEEE80211_NUM_ACS];
} __packed;

struct mt7915_mcu_muru_stats {
	__le32 event_id;
	struct {
		__le32 cck_cnt;
		__le32 ofdm_cnt;
		__le32 htmix_cnt;
		__le32 htgf_cnt;
		__le32 vht_su_cnt;
		__le32 vht_2mu_cnt;
		__le32 vht_3mu_cnt;
		__le32 vht_4mu_cnt;
		__le32 he_su_cnt;
		__le32 he_ext_su_cnt;
		__le32 he_2ru_cnt;
		__le32 he_2mu_cnt;
		__le32 he_3ru_cnt;
		__le32 he_3mu_cnt;
		__le32 he_4ru_cnt;
		__le32 he_4mu_cnt;
		__le32 he_5to8ru_cnt;
		__le32 he_9to16ru_cnt;
		__le32 he_gtr16ru_cnt;
	} dl;

	struct {
		__le32 hetrig_su_cnt;
		__le32 hetrig_2ru_cnt;
		__le32 hetrig_3ru_cnt;
		__le32 hetrig_4ru_cnt;
		__le32 hetrig_5to8ru_cnt;
		__le32 hetrig_9to16ru_cnt;
		__le32 hetrig_gtr16ru_cnt;
		__le32 hetrig_2mu_cnt;
		__le32 hetrig_3mu_cnt;
		__le32 hetrig_4mu_cnt;
	} ul;
};

#define WMM_AIFS_SET		BIT(0)
#define WMM_CW_MIN_SET		BIT(1)
#define WMM_CW_MAX_SET		BIT(2)
#define WMM_TXOP_SET		BIT(3)
#define WMM_PARAM_SET		GENMASK(3, 0)

#define MCU_PQ_ID(p, q)			(((p) << 15) | ((q) << 10))
#define MCU_PKT_ID			0xa0

enum {
<<<<<<< HEAD
	MCU_Q_QUERY,
	MCU_Q_SET,
	MCU_Q_RESERVED,
	MCU_Q_NA
};

enum {
	MCU_S2D_H2N,
	MCU_S2D_C2N,
	MCU_S2D_H2C,
	MCU_S2D_H2CN
};

enum {
	MCU_FW_LOG_WM,
	MCU_FW_LOG_WA,
	MCU_FW_LOG_TO_HOST,
};

#define __MCU_CMD_FIELD_ID	GENMASK(7, 0)
#define __MCU_CMD_FIELD_EXT_ID	GENMASK(15, 8)
#define __MCU_CMD_FIELD_QUERY	BIT(16)
#define __MCU_CMD_FIELD_WA	BIT(17)

enum {
	MCU_CMD_TARGET_ADDRESS_LEN_REQ = 0x01,
	MCU_CMD_FW_START_REQ = 0x02,
	MCU_CMD_INIT_ACCESS_REG = 0x3,
	MCU_CMD_NIC_POWER_CTRL = 0x4,
	MCU_CMD_PATCH_START_REQ = 0x05,
	MCU_CMD_PATCH_FINISH_REQ = 0x07,
	MCU_CMD_PATCH_SEM_CONTROL = 0x10,
	MCU_CMD_WA_PARAM = 0xC4,
	MCU_CMD_EXT_CID = 0xED,
	MCU_CMD_FW_SCATTER = 0xEE,
	MCU_CMD_RESTART_DL_REQ = 0xEF,
};

enum {
	MCU_EXT_CMD_EFUSE_ACCESS = 0x01,
	MCU_EXT_CMD_RF_TEST = 0x04,
	MCU_EXT_CMD_PM_STATE_CTRL = 0x07,
	MCU_EXT_CMD_CHANNEL_SWITCH = 0x08,
	MCU_EXT_CMD_FW_LOG_2_HOST = 0x13,
	MCU_EXT_CMD_TXBF_ACTION = 0x1e,
	MCU_EXT_CMD_EFUSE_BUFFER_MODE = 0x21,
	MCU_EXT_CMD_THERMAL_PROT = 0x23,
	MCU_EXT_CMD_STA_REC_UPDATE = 0x25,
	MCU_EXT_CMD_BSS_INFO_UPDATE = 0x26,
	MCU_EXT_CMD_EDCA_UPDATE = 0x27,
	MCU_EXT_CMD_DEV_INFO_UPDATE = 0x2A,
	MCU_EXT_CMD_THERMAL_CTRL = 0x2c,
	MCU_EXT_CMD_WTBL_UPDATE = 0x32,
	MCU_EXT_CMD_SET_DRR_CTRL = 0x36,
	MCU_EXT_CMD_SET_RDD_CTRL = 0x3a,
	MCU_EXT_CMD_ATE_CTRL = 0x3d,
	MCU_EXT_CMD_PROTECT_CTRL = 0x3e,
	MCU_EXT_CMD_MAC_INIT_CTRL = 0x46,
	MCU_EXT_CMD_RX_HDR_TRANS = 0x47,
	MCU_EXT_CMD_MUAR_UPDATE = 0x48,
	MCU_EXT_CMD_RX_AIRTIME_CTRL = 0x4a,
	MCU_EXT_CMD_SET_RX_PATH = 0x4e,
	MCU_EXT_CMD_TX_POWER_FEATURE_CTRL = 0x58,
	MCU_EXT_CMD_GET_MIB_INFO = 0x5a,
	MCU_EXT_CMD_MWDS_SUPPORT = 0x80,
	MCU_EXT_CMD_SET_SER_TRIGGER = 0x81,
	MCU_EXT_CMD_SCS_CTRL = 0x82,
	MCU_EXT_CMD_TWT_AGRT_UPDATE = 0x94,
	MCU_EXT_CMD_FW_DBG_CTRL = 0x95,
	MCU_EXT_CMD_SET_RDD_TH = 0x9d,
	MCU_EXT_CMD_MURU_CTRL = 0x9f,
	MCU_EXT_CMD_SET_SPR = 0xa8,
	MCU_EXT_CMD_GROUP_PRE_CAL_INFO = 0xab,
	MCU_EXT_CMD_DPD_PRE_CAL_INFO = 0xac,
	MCU_EXT_CMD_PHY_STAT_INFO = 0xad,
=======
	MCU_FW_LOG_WM,
	MCU_FW_LOG_WA,
	MCU_FW_LOG_TO_HOST,
};

enum {
	MCU_TWT_AGRT_ADD,
	MCU_TWT_AGRT_MODIFY,
	MCU_TWT_AGRT_DELETE,
	MCU_TWT_AGRT_TEARDOWN,
	MCU_TWT_AGRT_GET_TSF,
>>>>>>> 754e0b0e
};

enum {
	MCU_TWT_AGRT_ADD,
	MCU_TWT_AGRT_MODIFY,
	MCU_TWT_AGRT_DELETE,
	MCU_TWT_AGRT_TEARDOWN,
	MCU_TWT_AGRT_GET_TSF,
};

enum {
	MCU_WA_PARAM_CMD_QUERY,
	MCU_WA_PARAM_CMD_SET,
	MCU_WA_PARAM_CMD_CAPABILITY,
	MCU_WA_PARAM_CMD_DEBUG,
};

enum {
	MCU_WA_PARAM_PDMA_RX = 0x04,
	MCU_WA_PARAM_CPU_UTIL = 0x0b,
	MCU_WA_PARAM_RED = 0x0e,
};

enum mcu_mmps_mode {
	MCU_MMPS_STATIC,
	MCU_MMPS_DYNAMIC,
	MCU_MMPS_RSV,
	MCU_MMPS_DISABLE,
};

#define STA_TYPE_STA			BIT(0)
#define STA_TYPE_AP			BIT(1)
#define STA_TYPE_ADHOC			BIT(2)
#define STA_TYPE_WDS			BIT(4)
#define STA_TYPE_BC			BIT(5)

#define NETWORK_INFRA			BIT(16)
#define NETWORK_P2P			BIT(17)
#define NETWORK_IBSS			BIT(18)
#define NETWORK_WDS			BIT(21)

#define CONNECTION_INFRA_STA		(STA_TYPE_STA | NETWORK_INFRA)
#define CONNECTION_INFRA_AP		(STA_TYPE_AP | NETWORK_INFRA)
#define CONNECTION_P2P_GC		(STA_TYPE_STA | NETWORK_P2P)
#define CONNECTION_P2P_GO		(STA_TYPE_AP | NETWORK_P2P)
#define CONNECTION_IBSS_ADHOC		(STA_TYPE_ADHOC | NETWORK_IBSS)
#define CONNECTION_WDS			(STA_TYPE_WDS | NETWORK_WDS)
#define CONNECTION_INFRA_BC		(STA_TYPE_BC | NETWORK_INFRA)

#define CONN_STATE_DISCONNECT		0
#define CONN_STATE_CONNECT		1
#define CONN_STATE_PORT_SECURE		2

enum {
	SCS_SEND_DATA,
	SCS_SET_MANUAL_PD_TH,
	SCS_CONFIG,
	SCS_ENABLE,
	SCS_SHOW_INFO,
	SCS_GET_GLO_ADDR,
	SCS_GET_GLO_ADDR_EVENT,
};

struct bss_info_bmc_rate {
	__le16 tag;
	__le16 len;
	__le16 bc_trans;
	__le16 mc_trans;
	u8 short_preamble;
	u8 rsv[7];
} __packed;

struct bss_info_ra {
	__le16 tag;
	__le16 len;
	u8 op_mode;
	u8 adhoc_en;
	u8 short_preamble;
	u8 tx_streams;
	u8 rx_streams;
	u8 algo;
	u8 force_sgi;
	u8 force_gf;
	u8 ht_mode;
	u8 has_20_sta;		/* Check if any sta support GF. */
	u8 bss_width_trigger_events;
	u8 vht_nss_cap;
	u8 vht_bw_signal;	/* not use */
	u8 vht_force_sgi;	/* not use */
	u8 se_off;
	u8 antenna_idx;
	u8 train_up_rule;
	u8 rsv[3];
	unsigned short train_up_high_thres;
	short train_up_rule_rssi;
	unsigned short low_traffic_thres;
	__le16 max_phyrate;
	__le32 phy_cap;
	__le32 interval;
	__le32 fast_interval;
} __packed;

struct bss_info_hw_amsdu {
	__le16 tag;
	__le16 len;
	__le32 cmp_bitmap_0;
	__le32 cmp_bitmap_1;
	__le16 trig_thres;
	u8 enable;
	u8 rsv;
} __packed;

struct bss_info_color {
	__le16 tag;
	__le16 len;
	u8 disable;
	u8 color;
	u8 rsv[2];
} __packed;

struct bss_info_he {
	__le16 tag;
	__le16 len;
	u8 he_pe_duration;
	u8 vht_op_info_present;
	__le16 he_rts_thres;
	__le16 max_nss_mcs[CMD_HE_MCS_BW_NUM];
	u8 rsv[6];
} __packed;

struct bss_info_bcn {
	__le16 tag;
	__le16 len;
	u8 ver;
	u8 enable;
	__le16 sub_ntlv;
} __packed __aligned(4);

struct bss_info_bcn_cntdwn {
	__le16 tag;
	__le16 len;
	u8 cnt;
	u8 rsv[3];
} __packed __aligned(4);

struct bss_info_bcn_mbss {
#define MAX_BEACON_NUM	32
	__le16 tag;
	__le16 len;
	__le32 bitmap;
	__le16 offset[MAX_BEACON_NUM];
	u8 rsv[8];
} __packed __aligned(4);

struct bss_info_bcn_cont {
	__le16 tag;
	__le16 len;
	__le16 tim_ofs;
	__le16 csa_ofs;
	__le16 bcc_ofs;
	__le16 pkt_len;
} __packed __aligned(4);

enum {
	BSS_INFO_BCN_CSA,
	BSS_INFO_BCN_BCC,
	BSS_INFO_BCN_MBSSID,
	BSS_INFO_BCN_CONTENT,
	BSS_INFO_BCN_MAX
};

enum {
<<<<<<< HEAD
	BSS_INFO_OMAC,
	BSS_INFO_BASIC,
	BSS_INFO_RF_CH,		/* optional, for BT/LTE coex */
	BSS_INFO_PM,		/* sta only */
	BSS_INFO_UAPSD,		/* sta only */
	BSS_INFO_ROAM_DETECT,	/* obsoleted */
	BSS_INFO_LQ_RM,		/* obsoleted */
	BSS_INFO_EXT_BSS,
	BSS_INFO_BMC_RATE,	/* for bmc rate control in CR4 */
	BSS_INFO_SYNC_MODE,	/* obsoleted */
	BSS_INFO_RA,
	BSS_INFO_HW_AMSDU,
	BSS_INFO_BSS_COLOR,
	BSS_INFO_HE_BASIC,
	BSS_INFO_PROTECT_INFO,
	BSS_INFO_OFFLOAD,
	BSS_INFO_11V_MBSSID,
	BSS_INFO_MAX_NUM
};

enum {
	WTBL_RESET_AND_SET = 1,
	WTBL_SET,
	WTBL_QUERY,
	WTBL_RESET_ALL
};

struct wtbl_req_hdr {
	u8 wlan_idx_lo;
	u8 operation;
	__le16 tlv_num;
	u8 wlan_idx_hi;
	u8 rsv[3];
} __packed;

struct wtbl_generic {
	__le16 tag;
	__le16 len;
	u8 peer_addr[ETH_ALEN];
	u8 muar_idx;
	u8 skip_tx;
	u8 cf_ack;
	u8 qos;
	u8 mesh;
	u8 adm;
	__le16 partial_aid;
	u8 baf_en;
	u8 aad_om;
} __packed;

struct wtbl_rx {
	__le16 tag;
	__le16 len;
	u8 rcid;
	u8 rca1;
	u8 rca2;
	u8 rv;
	u8 rsv[4];
} __packed;

struct wtbl_ht {
	__le16 tag;
	__le16 len;
	u8 ht;
	u8 ldpc;
	u8 af;
	u8 mm;
	u8 rsv[4];
} __packed;

struct wtbl_vht {
	__le16 tag;
	__le16 len;
	u8 ldpc;
	u8 dyn_bw;
	u8 vht;
	u8 txop_ps;
	u8 rsv[4];
} __packed;

struct wtbl_hdr_trans {
	__le16 tag;
	__le16 len;
	u8 to_ds;
	u8 from_ds;
	u8 no_rx_trans;
	u8 _rsv;
};

enum {
	MT_BA_TYPE_INVALID,
	MT_BA_TYPE_ORIGINATOR,
	MT_BA_TYPE_RECIPIENT
};

enum {
	RST_BA_MAC_TID_MATCH,
	RST_BA_MAC_MATCH,
	RST_BA_NO_MATCH
};

struct wtbl_ba {
	__le16 tag;
	__le16 len;
	/* common */
	u8 tid;
	u8 ba_type;
	u8 rsv0[2];
	/* originator only */
	__le16 sn;
	u8 ba_en;
	u8 ba_winsize_idx;
	/* originator & recipient */
	__le16 ba_winsize;
	/* recipient only */
	u8 peer_addr[ETH_ALEN];
	u8 rst_ba_tid;
	u8 rst_ba_sel;
	u8 rst_ba_sb;
	u8 band_idx;
	u8 rsv1[4];
} __packed;

struct wtbl_smps {
	__le16 tag;
	__le16 len;
	u8 smps;
	u8 rsv[3];
} __packed;

enum {
	WTBL_GENERIC,
	WTBL_RX,
	WTBL_HT,
	WTBL_VHT,
	WTBL_PEER_PS,		/* not used */
	WTBL_TX_PS,
	WTBL_HDR_TRANS,
	WTBL_SEC_KEY,
	WTBL_BA,
	WTBL_RDG,		/* obsoleted */
	WTBL_PROTECT,		/* not used */
	WTBL_CLEAR,		/* not used */
	WTBL_BF,
	WTBL_SMPS,
	WTBL_RAW_DATA,		/* debug only */
	WTBL_PN,
	WTBL_SPE,
	WTBL_MAX_NUM
};

struct sta_ntlv_hdr {
	u8 rsv[2];
	__le16 tlv_num;
} __packed;

struct sta_req_hdr {
	u8 bss_idx;
	u8 wlan_idx_lo;
	__le16 tlv_num;
	u8 is_tlv_append;
	u8 muar_idx;
	u8 wlan_idx_hi;
	u8 rsv;
} __packed;

struct sta_rec_basic {
	__le16 tag;
	__le16 len;
	__le32 conn_type;
	u8 conn_state;
	u8 qos;
	__le16 aid;
	u8 peer_addr[ETH_ALEN];
	__le16 extra_info;
} __packed;

struct sta_rec_ht {
	__le16 tag;
	__le16 len;
	__le16 ht_cap;
	u16 rsv;
} __packed;

struct sta_rec_vht {
	__le16 tag;
	__le16 len;
	__le32 vht_cap;
	__le16 vht_rx_mcs_map;
	__le16 vht_tx_mcs_map;
	u8 rts_bw_sig;
	u8 rsv[3];
} __packed;

struct sta_rec_uapsd {
	__le16 tag;
	__le16 len;
	u8 dac_map;
	u8 tac_map;
	u8 max_sp;
	u8 rsv0;
	__le16 listen_interval;
	u8 rsv1[2];
} __packed;

struct sta_rec_muru {
	__le16 tag;
	__le16 len;

	struct {
		bool ofdma_dl_en;
		bool ofdma_ul_en;
		bool mimo_dl_en;
		bool mimo_ul_en;
		u8 rsv[4];
	} cfg;

	struct {
		u8 punc_pream_rx;
		bool he_20m_in_40m_2g;
		bool he_20m_in_160m;
		bool he_80m_in_160m;
		bool lt16_sigb;
		bool rx_su_comp_sigb;
		bool rx_su_non_comp_sigb;
		u8 rsv;
	} ofdma_dl;

	struct {
		u8 t_frame_dur;
		u8 mu_cascading;
		u8 uo_ra;
		u8 he_2x996_tone;
		u8 rx_t_frame_11ac;
		u8 rsv[3];
	} ofdma_ul;

	struct {
		bool vht_mu_bfee;
		bool partial_bw_dl_mimo;
		u8 rsv[2];
	} mimo_dl;

	struct {
		bool full_ul_mimo;
		bool partial_ul_mimo;
		u8 rsv[2];
	} mimo_ul;
} __packed;

struct sta_rec_he {
	__le16 tag;
	__le16 len;

	__le32 he_cap;

	u8 t_frame_dur;
	u8 max_ampdu_exp;
	u8 bw_set;
	u8 device_class;
	u8 dcm_tx_mode;
	u8 dcm_tx_max_nss;
	u8 dcm_rx_mode;
	u8 dcm_rx_max_nss;
	u8 dcm_max_ru;
	u8 punc_pream_rx;
	u8 pkt_ext;
	u8 rsv1;

	__le16 max_nss_mcs[CMD_HE_MCS_BW_NUM];

	u8 rsv2[2];
} __packed;

struct sta_rec_ba {
	__le16 tag;
	__le16 len;
	u8 tid;
	u8 ba_type;
	u8 amsdu;
	u8 ba_en;
	__le16 ssn;
	__le16 winsize;
} __packed;

struct sta_rec_amsdu {
	__le16 tag;
	__le16 len;
	u8 max_amsdu_num;
	u8 max_mpdu_size;
	u8 amsdu_en;
	u8 rsv;
} __packed;

struct sec_key {
	u8 cipher_id;
	u8 cipher_len;
	u8 key_id;
	u8 key_len;
	u8 key[32];
} __packed;

struct sta_rec_sec {
	__le16 tag;
	__le16 len;
	u8 add;
	u8 n_cipher;
	u8 rsv[2];

	struct sec_key key[2];
} __packed;

struct sta_phy {
	u8 type;
	u8 flag;
	u8 stbc;
	u8 sgi;
	u8 bw;
	u8 ldpc;
	u8 mcs;
	u8 nss;
	u8 he_ltf;
};

struct sta_rec_ra {
	__le16 tag;
	__le16 len;

	u8 valid;
	u8 auto_rate;
	u8 phy_mode;
	u8 channel;
	u8 bw;
	u8 disable_cck;
	u8 ht_mcs32;
	u8 ht_gf;
	u8 ht_mcs[4];
	u8 mmps_mode;
	u8 gband_256;
	u8 af;
	u8 auth_wapi_mode;
	u8 rate_len;

	u8 supp_mode;
	u8 supp_cck_rate;
	u8 supp_ofdm_rate;
	__le32 supp_ht_mcs;
	__le16 supp_vht_mcs[4];

	u8 op_mode;
	u8 op_vht_chan_width;
	u8 op_vht_rx_nss;
	u8 op_vht_rx_nss_type;

	__le32 sta_cap;

	struct sta_phy phy;
} __packed;

struct sta_rec_ra_fixed {
	__le16 tag;
	__le16 len;

	__le32 field;
	u8 op_mode;
	u8 op_vht_chan_width;
	u8 op_vht_rx_nss;
	u8 op_vht_rx_nss_type;

	struct sta_phy phy;

	u8 spe_en;
	u8 short_preamble;
	u8 is_5g;
	u8 mmps_mode;
} __packed;

enum {
	RATE_PARAM_FIXED = 3,
	RATE_PARAM_FIXED_HE_LTF = 7,
	RATE_PARAM_FIXED_MCS,
	RATE_PARAM_FIXED_GI = 11,
	RATE_PARAM_AUTO = 20,
};

=======
	RATE_PARAM_FIXED = 3,
	RATE_PARAM_MMPS_UPDATE = 5,
	RATE_PARAM_FIXED_HE_LTF = 7,
	RATE_PARAM_FIXED_MCS,
	RATE_PARAM_FIXED_GI = 11,
	RATE_PARAM_AUTO = 20,
};

>>>>>>> 754e0b0e
#define RATE_CFG_MCS			GENMASK(3, 0)
#define RATE_CFG_NSS			GENMASK(7, 4)
#define RATE_CFG_GI			GENMASK(11, 8)
#define RATE_CFG_BW			GENMASK(15, 12)
#define RATE_CFG_STBC			GENMASK(19, 16)
#define RATE_CFG_LDPC			GENMASK(23, 20)
#define RATE_CFG_PHY_TYPE		GENMASK(27, 24)
#define RATE_CFG_HE_LTF			GENMASK(31, 28)
<<<<<<< HEAD

struct sta_rec_bf {
	__le16 tag;
	__le16 len;

	__le16 pfmu;		/* 0xffff: no access right for PFMU */
	bool su_mu;		/* 0: SU, 1: MU */
	u8 bf_cap;		/* 0: iBF, 1: eBF */
	u8 sounding_phy;	/* 0: legacy, 1: OFDM, 2: HT, 4: VHT */
	u8 ndpa_rate;
	u8 ndp_rate;
	u8 rept_poll_rate;
	u8 tx_mode;		/* 0: legacy, 1: OFDM, 2: HT, 4: VHT ... */
	u8 ncol;
	u8 nrow;
	u8 bw;			/* 0: 20M, 1: 40M, 2: 80M, 3: 160M */

	u8 mem_total;
	u8 mem_20m;
	struct {
		u8 row;
		u8 col: 6, row_msb: 2;
	} mem[4];

	__le16 smart_ant;
	u8 se_idx;
	u8 auto_sounding;	/* b7: low traffic indicator
				 * b6: Stop sounding for this entry
				 * b5 ~ b0: postpone sounding
				 */
	u8 ibf_timeout;
	u8 ibf_dbw;
	u8 ibf_ncol;
	u8 ibf_nrow;
	u8 nrow_bw160;
	u8 ncol_bw160;
	u8 ru_start_idx;
	u8 ru_end_idx;

	bool trigger_su;
	bool trigger_mu;
	bool ng16_su;
	bool ng16_mu;
	bool codebook42_su;
	bool codebook75_mu;

	u8 he_ltf;
	u8 rsv[3];
} __packed;

struct sta_rec_bfee {
	__le16 tag;
	__le16 len;
	bool fb_identity_matrix;	/* 1: feedback identity matrix */
	bool ignore_feedback;		/* 1: ignore */
	u8 rsv[2];
} __packed;

enum {
	STA_REC_BASIC,
	STA_REC_RA,
	STA_REC_RA_CMM_INFO,
	STA_REC_RA_UPDATE,
	STA_REC_BF,
	STA_REC_AMSDU,
	STA_REC_BA,
	STA_REC_RED,		/* not used */
	STA_REC_TX_PROC,	/* for hdr trans and CSO in CR4 */
	STA_REC_HT,
	STA_REC_VHT,
	STA_REC_APPS,
	STA_REC_KEY,
	STA_REC_WTBL,
	STA_REC_HE,
	STA_REC_HW_AMSDU,
	STA_REC_WTBL_AADOM,
	STA_REC_KEY_V2,
	STA_REC_MURU,
	STA_REC_MUEDCA,
	STA_REC_BFEE,
	STA_REC_MAX_NUM
};

enum mcu_cipher_type {
	MCU_CIPHER_NONE = 0,
	MCU_CIPHER_WEP40,
	MCU_CIPHER_WEP104,
	MCU_CIPHER_WEP128,
	MCU_CIPHER_TKIP,
	MCU_CIPHER_AES_CCMP,
	MCU_CIPHER_CCMP_256,
	MCU_CIPHER_GCMP,
	MCU_CIPHER_GCMP_256,
	MCU_CIPHER_WAPI,
	MCU_CIPHER_BIP_CMAC_128,
};

enum {
	CH_SWITCH_NORMAL = 0,
	CH_SWITCH_SCAN = 3,
	CH_SWITCH_MCC = 4,
	CH_SWITCH_DFS = 5,
	CH_SWITCH_BACKGROUND_SCAN_START = 6,
	CH_SWITCH_BACKGROUND_SCAN_RUNNING = 7,
	CH_SWITCH_BACKGROUND_SCAN_STOP = 8,
	CH_SWITCH_SCAN_BYPASS_DPD = 9
};

enum {
	THERMAL_SENSOR_TEMP_QUERY,
	THERMAL_SENSOR_MANUAL_CTRL,
	THERMAL_SENSOR_INFO_QUERY,
	THERMAL_SENSOR_TASK_CTRL,
};
=======
>>>>>>> 754e0b0e

enum {
	THERMAL_PROTECT_PARAMETER_CTRL,
	THERMAL_PROTECT_BASIC_INFO,
	THERMAL_PROTECT_ENABLE,
	THERMAL_PROTECT_DISABLE,
	THERMAL_PROTECT_DUTY_CONFIG,
	THERMAL_PROTECT_MECH_INFO,
	THERMAL_PROTECT_DUTY_INFO,
	THERMAL_PROTECT_STATE_ACT,
};

enum {
	MT_BF_SOUNDING_ON = 1,
	MT_BF_TYPE_UPDATE = 20,
	MT_BF_MODULE_UPDATE = 25
};

enum {
	MURU_SET_ARB_OP_MODE = 14,
	MURU_SET_PLATFORM_TYPE = 25,
};

enum {
	MURU_PLATFORM_TYPE_PERF_LEVEL_1 = 1,
	MURU_PLATFORM_TYPE_PERF_LEVEL_2,
};

<<<<<<< HEAD
#define MT7915_WTBL_UPDATE_MAX_SIZE	(sizeof(struct wtbl_req_hdr) +	\
					 sizeof(struct wtbl_generic) +	\
					 sizeof(struct wtbl_rx) +	\
					 sizeof(struct wtbl_ht) +	\
					 sizeof(struct wtbl_vht) +	\
					 sizeof(struct wtbl_hdr_trans) +\
					 sizeof(struct wtbl_ba) +	\
					 sizeof(struct wtbl_smps))

#define MT7915_STA_UPDATE_MAX_SIZE	(sizeof(struct sta_req_hdr) +	\
					 sizeof(struct sta_rec_basic) +	\
					 sizeof(struct sta_rec_bf) +	\
					 sizeof(struct sta_rec_ht) +	\
					 sizeof(struct sta_rec_he) +	\
					 sizeof(struct sta_rec_ba) +	\
					 sizeof(struct sta_rec_vht) +	\
					 sizeof(struct sta_rec_uapsd) + \
					 sizeof(struct sta_rec_amsdu) +	\
					 sizeof(struct sta_rec_muru) +	\
					 sizeof(struct sta_rec_bfee) +	\
					 sizeof(struct tlv) +		\
					 MT7915_WTBL_UPDATE_MAX_SIZE)
=======
/* tx cmd tx statistics */
enum {
	MURU_SET_TXC_TX_STATS_EN = 150,
	MURU_GET_TXC_TX_STATS = 151,
};
>>>>>>> 754e0b0e

#define MT7915_BSS_UPDATE_MAX_SIZE	(sizeof(struct sta_req_hdr) +	\
					 sizeof(struct bss_info_omac) +	\
					 sizeof(struct bss_info_basic) +\
					 sizeof(struct bss_info_rf_ch) +\
					 sizeof(struct bss_info_ra) +	\
					 sizeof(struct bss_info_hw_amsdu) +\
					 sizeof(struct bss_info_he) +	\
					 sizeof(struct bss_info_bmc_rate) +\
					 sizeof(struct bss_info_ext_bss))

#define MT7915_BEACON_UPDATE_SIZE	(sizeof(struct sta_req_hdr) +	\
					 sizeof(struct bss_info_bcn_cntdwn) + \
					 sizeof(struct bss_info_bcn_mbss) + \
					 sizeof(struct bss_info_bcn_cont))

#endif<|MERGE_RESOLUTION|>--- conflicted
+++ resolved
@@ -25,32 +25,6 @@
 	u32 reserved[5];
 } __packed __aligned(4);
 
-<<<<<<< HEAD
-/* event table */
-enum {
-	MCU_EVENT_TARGET_ADDRESS_LEN = 0x01,
-	MCU_EVENT_FW_START = 0x01,
-	MCU_EVENT_GENERIC = 0x01,
-	MCU_EVENT_ACCESS_REG = 0x02,
-	MCU_EVENT_MT_PATCH_SEM = 0x04,
-	MCU_EVENT_CH_PRIVILEGE = 0x18,
-	MCU_EVENT_EXT = 0xed,
-	MCU_EVENT_RESTART_DL = 0xef,
-};
-
-/* ext event table */
-enum {
-	MCU_EXT_EVENT_PS_SYNC = 0x5,
-	MCU_EXT_EVENT_FW_LOG_2_HOST = 0x13,
-	MCU_EXT_EVENT_THERMAL_PROTECT = 0x22,
-	MCU_EXT_EVENT_ASSERT_DUMP = 0x23,
-	MCU_EXT_EVENT_RDD_REPORT = 0x3a,
-	MCU_EXT_EVENT_CSA_NOTIFY = 0x4f,
-	MCU_EXT_EVENT_BCC_NOTIFY = 0x75,
-};
-
-=======
->>>>>>> 754e0b0e
 enum {
 	MCU_ATE_SET_TRX = 0x1,
 	MCU_ATE_SET_FREQ_OFFSET = 0xa,
@@ -259,95 +233,9 @@
 #define MCU_PKT_ID			0xa0
 
 enum {
-<<<<<<< HEAD
-	MCU_Q_QUERY,
-	MCU_Q_SET,
-	MCU_Q_RESERVED,
-	MCU_Q_NA
-};
-
-enum {
-	MCU_S2D_H2N,
-	MCU_S2D_C2N,
-	MCU_S2D_H2C,
-	MCU_S2D_H2CN
-};
-
-enum {
 	MCU_FW_LOG_WM,
 	MCU_FW_LOG_WA,
 	MCU_FW_LOG_TO_HOST,
-};
-
-#define __MCU_CMD_FIELD_ID	GENMASK(7, 0)
-#define __MCU_CMD_FIELD_EXT_ID	GENMASK(15, 8)
-#define __MCU_CMD_FIELD_QUERY	BIT(16)
-#define __MCU_CMD_FIELD_WA	BIT(17)
-
-enum {
-	MCU_CMD_TARGET_ADDRESS_LEN_REQ = 0x01,
-	MCU_CMD_FW_START_REQ = 0x02,
-	MCU_CMD_INIT_ACCESS_REG = 0x3,
-	MCU_CMD_NIC_POWER_CTRL = 0x4,
-	MCU_CMD_PATCH_START_REQ = 0x05,
-	MCU_CMD_PATCH_FINISH_REQ = 0x07,
-	MCU_CMD_PATCH_SEM_CONTROL = 0x10,
-	MCU_CMD_WA_PARAM = 0xC4,
-	MCU_CMD_EXT_CID = 0xED,
-	MCU_CMD_FW_SCATTER = 0xEE,
-	MCU_CMD_RESTART_DL_REQ = 0xEF,
-};
-
-enum {
-	MCU_EXT_CMD_EFUSE_ACCESS = 0x01,
-	MCU_EXT_CMD_RF_TEST = 0x04,
-	MCU_EXT_CMD_PM_STATE_CTRL = 0x07,
-	MCU_EXT_CMD_CHANNEL_SWITCH = 0x08,
-	MCU_EXT_CMD_FW_LOG_2_HOST = 0x13,
-	MCU_EXT_CMD_TXBF_ACTION = 0x1e,
-	MCU_EXT_CMD_EFUSE_BUFFER_MODE = 0x21,
-	MCU_EXT_CMD_THERMAL_PROT = 0x23,
-	MCU_EXT_CMD_STA_REC_UPDATE = 0x25,
-	MCU_EXT_CMD_BSS_INFO_UPDATE = 0x26,
-	MCU_EXT_CMD_EDCA_UPDATE = 0x27,
-	MCU_EXT_CMD_DEV_INFO_UPDATE = 0x2A,
-	MCU_EXT_CMD_THERMAL_CTRL = 0x2c,
-	MCU_EXT_CMD_WTBL_UPDATE = 0x32,
-	MCU_EXT_CMD_SET_DRR_CTRL = 0x36,
-	MCU_EXT_CMD_SET_RDD_CTRL = 0x3a,
-	MCU_EXT_CMD_ATE_CTRL = 0x3d,
-	MCU_EXT_CMD_PROTECT_CTRL = 0x3e,
-	MCU_EXT_CMD_MAC_INIT_CTRL = 0x46,
-	MCU_EXT_CMD_RX_HDR_TRANS = 0x47,
-	MCU_EXT_CMD_MUAR_UPDATE = 0x48,
-	MCU_EXT_CMD_RX_AIRTIME_CTRL = 0x4a,
-	MCU_EXT_CMD_SET_RX_PATH = 0x4e,
-	MCU_EXT_CMD_TX_POWER_FEATURE_CTRL = 0x58,
-	MCU_EXT_CMD_GET_MIB_INFO = 0x5a,
-	MCU_EXT_CMD_MWDS_SUPPORT = 0x80,
-	MCU_EXT_CMD_SET_SER_TRIGGER = 0x81,
-	MCU_EXT_CMD_SCS_CTRL = 0x82,
-	MCU_EXT_CMD_TWT_AGRT_UPDATE = 0x94,
-	MCU_EXT_CMD_FW_DBG_CTRL = 0x95,
-	MCU_EXT_CMD_SET_RDD_TH = 0x9d,
-	MCU_EXT_CMD_MURU_CTRL = 0x9f,
-	MCU_EXT_CMD_SET_SPR = 0xa8,
-	MCU_EXT_CMD_GROUP_PRE_CAL_INFO = 0xab,
-	MCU_EXT_CMD_DPD_PRE_CAL_INFO = 0xac,
-	MCU_EXT_CMD_PHY_STAT_INFO = 0xad,
-=======
-	MCU_FW_LOG_WM,
-	MCU_FW_LOG_WA,
-	MCU_FW_LOG_TO_HOST,
-};
-
-enum {
-	MCU_TWT_AGRT_ADD,
-	MCU_TWT_AGRT_MODIFY,
-	MCU_TWT_AGRT_DELETE,
-	MCU_TWT_AGRT_TEARDOWN,
-	MCU_TWT_AGRT_GET_TSF,
->>>>>>> 754e0b0e
 };
 
 enum {
@@ -520,393 +408,6 @@
 };
 
 enum {
-<<<<<<< HEAD
-	BSS_INFO_OMAC,
-	BSS_INFO_BASIC,
-	BSS_INFO_RF_CH,		/* optional, for BT/LTE coex */
-	BSS_INFO_PM,		/* sta only */
-	BSS_INFO_UAPSD,		/* sta only */
-	BSS_INFO_ROAM_DETECT,	/* obsoleted */
-	BSS_INFO_LQ_RM,		/* obsoleted */
-	BSS_INFO_EXT_BSS,
-	BSS_INFO_BMC_RATE,	/* for bmc rate control in CR4 */
-	BSS_INFO_SYNC_MODE,	/* obsoleted */
-	BSS_INFO_RA,
-	BSS_INFO_HW_AMSDU,
-	BSS_INFO_BSS_COLOR,
-	BSS_INFO_HE_BASIC,
-	BSS_INFO_PROTECT_INFO,
-	BSS_INFO_OFFLOAD,
-	BSS_INFO_11V_MBSSID,
-	BSS_INFO_MAX_NUM
-};
-
-enum {
-	WTBL_RESET_AND_SET = 1,
-	WTBL_SET,
-	WTBL_QUERY,
-	WTBL_RESET_ALL
-};
-
-struct wtbl_req_hdr {
-	u8 wlan_idx_lo;
-	u8 operation;
-	__le16 tlv_num;
-	u8 wlan_idx_hi;
-	u8 rsv[3];
-} __packed;
-
-struct wtbl_generic {
-	__le16 tag;
-	__le16 len;
-	u8 peer_addr[ETH_ALEN];
-	u8 muar_idx;
-	u8 skip_tx;
-	u8 cf_ack;
-	u8 qos;
-	u8 mesh;
-	u8 adm;
-	__le16 partial_aid;
-	u8 baf_en;
-	u8 aad_om;
-} __packed;
-
-struct wtbl_rx {
-	__le16 tag;
-	__le16 len;
-	u8 rcid;
-	u8 rca1;
-	u8 rca2;
-	u8 rv;
-	u8 rsv[4];
-} __packed;
-
-struct wtbl_ht {
-	__le16 tag;
-	__le16 len;
-	u8 ht;
-	u8 ldpc;
-	u8 af;
-	u8 mm;
-	u8 rsv[4];
-} __packed;
-
-struct wtbl_vht {
-	__le16 tag;
-	__le16 len;
-	u8 ldpc;
-	u8 dyn_bw;
-	u8 vht;
-	u8 txop_ps;
-	u8 rsv[4];
-} __packed;
-
-struct wtbl_hdr_trans {
-	__le16 tag;
-	__le16 len;
-	u8 to_ds;
-	u8 from_ds;
-	u8 no_rx_trans;
-	u8 _rsv;
-};
-
-enum {
-	MT_BA_TYPE_INVALID,
-	MT_BA_TYPE_ORIGINATOR,
-	MT_BA_TYPE_RECIPIENT
-};
-
-enum {
-	RST_BA_MAC_TID_MATCH,
-	RST_BA_MAC_MATCH,
-	RST_BA_NO_MATCH
-};
-
-struct wtbl_ba {
-	__le16 tag;
-	__le16 len;
-	/* common */
-	u8 tid;
-	u8 ba_type;
-	u8 rsv0[2];
-	/* originator only */
-	__le16 sn;
-	u8 ba_en;
-	u8 ba_winsize_idx;
-	/* originator & recipient */
-	__le16 ba_winsize;
-	/* recipient only */
-	u8 peer_addr[ETH_ALEN];
-	u8 rst_ba_tid;
-	u8 rst_ba_sel;
-	u8 rst_ba_sb;
-	u8 band_idx;
-	u8 rsv1[4];
-} __packed;
-
-struct wtbl_smps {
-	__le16 tag;
-	__le16 len;
-	u8 smps;
-	u8 rsv[3];
-} __packed;
-
-enum {
-	WTBL_GENERIC,
-	WTBL_RX,
-	WTBL_HT,
-	WTBL_VHT,
-	WTBL_PEER_PS,		/* not used */
-	WTBL_TX_PS,
-	WTBL_HDR_TRANS,
-	WTBL_SEC_KEY,
-	WTBL_BA,
-	WTBL_RDG,		/* obsoleted */
-	WTBL_PROTECT,		/* not used */
-	WTBL_CLEAR,		/* not used */
-	WTBL_BF,
-	WTBL_SMPS,
-	WTBL_RAW_DATA,		/* debug only */
-	WTBL_PN,
-	WTBL_SPE,
-	WTBL_MAX_NUM
-};
-
-struct sta_ntlv_hdr {
-	u8 rsv[2];
-	__le16 tlv_num;
-} __packed;
-
-struct sta_req_hdr {
-	u8 bss_idx;
-	u8 wlan_idx_lo;
-	__le16 tlv_num;
-	u8 is_tlv_append;
-	u8 muar_idx;
-	u8 wlan_idx_hi;
-	u8 rsv;
-} __packed;
-
-struct sta_rec_basic {
-	__le16 tag;
-	__le16 len;
-	__le32 conn_type;
-	u8 conn_state;
-	u8 qos;
-	__le16 aid;
-	u8 peer_addr[ETH_ALEN];
-	__le16 extra_info;
-} __packed;
-
-struct sta_rec_ht {
-	__le16 tag;
-	__le16 len;
-	__le16 ht_cap;
-	u16 rsv;
-} __packed;
-
-struct sta_rec_vht {
-	__le16 tag;
-	__le16 len;
-	__le32 vht_cap;
-	__le16 vht_rx_mcs_map;
-	__le16 vht_tx_mcs_map;
-	u8 rts_bw_sig;
-	u8 rsv[3];
-} __packed;
-
-struct sta_rec_uapsd {
-	__le16 tag;
-	__le16 len;
-	u8 dac_map;
-	u8 tac_map;
-	u8 max_sp;
-	u8 rsv0;
-	__le16 listen_interval;
-	u8 rsv1[2];
-} __packed;
-
-struct sta_rec_muru {
-	__le16 tag;
-	__le16 len;
-
-	struct {
-		bool ofdma_dl_en;
-		bool ofdma_ul_en;
-		bool mimo_dl_en;
-		bool mimo_ul_en;
-		u8 rsv[4];
-	} cfg;
-
-	struct {
-		u8 punc_pream_rx;
-		bool he_20m_in_40m_2g;
-		bool he_20m_in_160m;
-		bool he_80m_in_160m;
-		bool lt16_sigb;
-		bool rx_su_comp_sigb;
-		bool rx_su_non_comp_sigb;
-		u8 rsv;
-	} ofdma_dl;
-
-	struct {
-		u8 t_frame_dur;
-		u8 mu_cascading;
-		u8 uo_ra;
-		u8 he_2x996_tone;
-		u8 rx_t_frame_11ac;
-		u8 rsv[3];
-	} ofdma_ul;
-
-	struct {
-		bool vht_mu_bfee;
-		bool partial_bw_dl_mimo;
-		u8 rsv[2];
-	} mimo_dl;
-
-	struct {
-		bool full_ul_mimo;
-		bool partial_ul_mimo;
-		u8 rsv[2];
-	} mimo_ul;
-} __packed;
-
-struct sta_rec_he {
-	__le16 tag;
-	__le16 len;
-
-	__le32 he_cap;
-
-	u8 t_frame_dur;
-	u8 max_ampdu_exp;
-	u8 bw_set;
-	u8 device_class;
-	u8 dcm_tx_mode;
-	u8 dcm_tx_max_nss;
-	u8 dcm_rx_mode;
-	u8 dcm_rx_max_nss;
-	u8 dcm_max_ru;
-	u8 punc_pream_rx;
-	u8 pkt_ext;
-	u8 rsv1;
-
-	__le16 max_nss_mcs[CMD_HE_MCS_BW_NUM];
-
-	u8 rsv2[2];
-} __packed;
-
-struct sta_rec_ba {
-	__le16 tag;
-	__le16 len;
-	u8 tid;
-	u8 ba_type;
-	u8 amsdu;
-	u8 ba_en;
-	__le16 ssn;
-	__le16 winsize;
-} __packed;
-
-struct sta_rec_amsdu {
-	__le16 tag;
-	__le16 len;
-	u8 max_amsdu_num;
-	u8 max_mpdu_size;
-	u8 amsdu_en;
-	u8 rsv;
-} __packed;
-
-struct sec_key {
-	u8 cipher_id;
-	u8 cipher_len;
-	u8 key_id;
-	u8 key_len;
-	u8 key[32];
-} __packed;
-
-struct sta_rec_sec {
-	__le16 tag;
-	__le16 len;
-	u8 add;
-	u8 n_cipher;
-	u8 rsv[2];
-
-	struct sec_key key[2];
-} __packed;
-
-struct sta_phy {
-	u8 type;
-	u8 flag;
-	u8 stbc;
-	u8 sgi;
-	u8 bw;
-	u8 ldpc;
-	u8 mcs;
-	u8 nss;
-	u8 he_ltf;
-};
-
-struct sta_rec_ra {
-	__le16 tag;
-	__le16 len;
-
-	u8 valid;
-	u8 auto_rate;
-	u8 phy_mode;
-	u8 channel;
-	u8 bw;
-	u8 disable_cck;
-	u8 ht_mcs32;
-	u8 ht_gf;
-	u8 ht_mcs[4];
-	u8 mmps_mode;
-	u8 gband_256;
-	u8 af;
-	u8 auth_wapi_mode;
-	u8 rate_len;
-
-	u8 supp_mode;
-	u8 supp_cck_rate;
-	u8 supp_ofdm_rate;
-	__le32 supp_ht_mcs;
-	__le16 supp_vht_mcs[4];
-
-	u8 op_mode;
-	u8 op_vht_chan_width;
-	u8 op_vht_rx_nss;
-	u8 op_vht_rx_nss_type;
-
-	__le32 sta_cap;
-
-	struct sta_phy phy;
-} __packed;
-
-struct sta_rec_ra_fixed {
-	__le16 tag;
-	__le16 len;
-
-	__le32 field;
-	u8 op_mode;
-	u8 op_vht_chan_width;
-	u8 op_vht_rx_nss;
-	u8 op_vht_rx_nss_type;
-
-	struct sta_phy phy;
-
-	u8 spe_en;
-	u8 short_preamble;
-	u8 is_5g;
-	u8 mmps_mode;
-} __packed;
-
-enum {
-	RATE_PARAM_FIXED = 3,
-	RATE_PARAM_FIXED_HE_LTF = 7,
-	RATE_PARAM_FIXED_MCS,
-	RATE_PARAM_FIXED_GI = 11,
-	RATE_PARAM_AUTO = 20,
-};
-
-=======
 	RATE_PARAM_FIXED = 3,
 	RATE_PARAM_MMPS_UPDATE = 5,
 	RATE_PARAM_FIXED_HE_LTF = 7,
@@ -915,7 +416,6 @@
 	RATE_PARAM_AUTO = 20,
 };
 
->>>>>>> 754e0b0e
 #define RATE_CFG_MCS			GENMASK(3, 0)
 #define RATE_CFG_NSS			GENMASK(7, 4)
 #define RATE_CFG_GI			GENMASK(11, 8)
@@ -924,123 +424,6 @@
 #define RATE_CFG_LDPC			GENMASK(23, 20)
 #define RATE_CFG_PHY_TYPE		GENMASK(27, 24)
 #define RATE_CFG_HE_LTF			GENMASK(31, 28)
-<<<<<<< HEAD
-
-struct sta_rec_bf {
-	__le16 tag;
-	__le16 len;
-
-	__le16 pfmu;		/* 0xffff: no access right for PFMU */
-	bool su_mu;		/* 0: SU, 1: MU */
-	u8 bf_cap;		/* 0: iBF, 1: eBF */
-	u8 sounding_phy;	/* 0: legacy, 1: OFDM, 2: HT, 4: VHT */
-	u8 ndpa_rate;
-	u8 ndp_rate;
-	u8 rept_poll_rate;
-	u8 tx_mode;		/* 0: legacy, 1: OFDM, 2: HT, 4: VHT ... */
-	u8 ncol;
-	u8 nrow;
-	u8 bw;			/* 0: 20M, 1: 40M, 2: 80M, 3: 160M */
-
-	u8 mem_total;
-	u8 mem_20m;
-	struct {
-		u8 row;
-		u8 col: 6, row_msb: 2;
-	} mem[4];
-
-	__le16 smart_ant;
-	u8 se_idx;
-	u8 auto_sounding;	/* b7: low traffic indicator
-				 * b6: Stop sounding for this entry
-				 * b5 ~ b0: postpone sounding
-				 */
-	u8 ibf_timeout;
-	u8 ibf_dbw;
-	u8 ibf_ncol;
-	u8 ibf_nrow;
-	u8 nrow_bw160;
-	u8 ncol_bw160;
-	u8 ru_start_idx;
-	u8 ru_end_idx;
-
-	bool trigger_su;
-	bool trigger_mu;
-	bool ng16_su;
-	bool ng16_mu;
-	bool codebook42_su;
-	bool codebook75_mu;
-
-	u8 he_ltf;
-	u8 rsv[3];
-} __packed;
-
-struct sta_rec_bfee {
-	__le16 tag;
-	__le16 len;
-	bool fb_identity_matrix;	/* 1: feedback identity matrix */
-	bool ignore_feedback;		/* 1: ignore */
-	u8 rsv[2];
-} __packed;
-
-enum {
-	STA_REC_BASIC,
-	STA_REC_RA,
-	STA_REC_RA_CMM_INFO,
-	STA_REC_RA_UPDATE,
-	STA_REC_BF,
-	STA_REC_AMSDU,
-	STA_REC_BA,
-	STA_REC_RED,		/* not used */
-	STA_REC_TX_PROC,	/* for hdr trans and CSO in CR4 */
-	STA_REC_HT,
-	STA_REC_VHT,
-	STA_REC_APPS,
-	STA_REC_KEY,
-	STA_REC_WTBL,
-	STA_REC_HE,
-	STA_REC_HW_AMSDU,
-	STA_REC_WTBL_AADOM,
-	STA_REC_KEY_V2,
-	STA_REC_MURU,
-	STA_REC_MUEDCA,
-	STA_REC_BFEE,
-	STA_REC_MAX_NUM
-};
-
-enum mcu_cipher_type {
-	MCU_CIPHER_NONE = 0,
-	MCU_CIPHER_WEP40,
-	MCU_CIPHER_WEP104,
-	MCU_CIPHER_WEP128,
-	MCU_CIPHER_TKIP,
-	MCU_CIPHER_AES_CCMP,
-	MCU_CIPHER_CCMP_256,
-	MCU_CIPHER_GCMP,
-	MCU_CIPHER_GCMP_256,
-	MCU_CIPHER_WAPI,
-	MCU_CIPHER_BIP_CMAC_128,
-};
-
-enum {
-	CH_SWITCH_NORMAL = 0,
-	CH_SWITCH_SCAN = 3,
-	CH_SWITCH_MCC = 4,
-	CH_SWITCH_DFS = 5,
-	CH_SWITCH_BACKGROUND_SCAN_START = 6,
-	CH_SWITCH_BACKGROUND_SCAN_RUNNING = 7,
-	CH_SWITCH_BACKGROUND_SCAN_STOP = 8,
-	CH_SWITCH_SCAN_BYPASS_DPD = 9
-};
-
-enum {
-	THERMAL_SENSOR_TEMP_QUERY,
-	THERMAL_SENSOR_MANUAL_CTRL,
-	THERMAL_SENSOR_INFO_QUERY,
-	THERMAL_SENSOR_TASK_CTRL,
-};
-=======
->>>>>>> 754e0b0e
 
 enum {
 	THERMAL_PROTECT_PARAMETER_CTRL,
@@ -1069,36 +452,11 @@
 	MURU_PLATFORM_TYPE_PERF_LEVEL_2,
 };
 
-<<<<<<< HEAD
-#define MT7915_WTBL_UPDATE_MAX_SIZE	(sizeof(struct wtbl_req_hdr) +	\
-					 sizeof(struct wtbl_generic) +	\
-					 sizeof(struct wtbl_rx) +	\
-					 sizeof(struct wtbl_ht) +	\
-					 sizeof(struct wtbl_vht) +	\
-					 sizeof(struct wtbl_hdr_trans) +\
-					 sizeof(struct wtbl_ba) +	\
-					 sizeof(struct wtbl_smps))
-
-#define MT7915_STA_UPDATE_MAX_SIZE	(sizeof(struct sta_req_hdr) +	\
-					 sizeof(struct sta_rec_basic) +	\
-					 sizeof(struct sta_rec_bf) +	\
-					 sizeof(struct sta_rec_ht) +	\
-					 sizeof(struct sta_rec_he) +	\
-					 sizeof(struct sta_rec_ba) +	\
-					 sizeof(struct sta_rec_vht) +	\
-					 sizeof(struct sta_rec_uapsd) + \
-					 sizeof(struct sta_rec_amsdu) +	\
-					 sizeof(struct sta_rec_muru) +	\
-					 sizeof(struct sta_rec_bfee) +	\
-					 sizeof(struct tlv) +		\
-					 MT7915_WTBL_UPDATE_MAX_SIZE)
-=======
 /* tx cmd tx statistics */
 enum {
 	MURU_SET_TXC_TX_STATS_EN = 150,
 	MURU_GET_TXC_TX_STATS = 151,
 };
->>>>>>> 754e0b0e
 
 #define MT7915_BSS_UPDATE_MAX_SIZE	(sizeof(struct sta_req_hdr) +	\
 					 sizeof(struct bss_info_omac) +	\
