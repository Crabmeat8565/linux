// SPDX-License-Identifier: GPL-2.0
#include <linux/clk-provider.h>
#include <linux/mfd/syscon.h>
#include <linux/slab.h>

#include <dt-bindings/clock/at91.h>

#include "pmc.h"

static const struct clk_master_characteristics mck_characteristics = {
	.output = { .min = 124000000, .max = 166000000 },
	.divisors = { 1, 2, 4, 3 },
};

static u8 plla_out[] = { 0 };

static u16 plla_icpll[] = { 0 };

static struct clk_range plla_outputs[] = {
	{ .min = 600000000, .max = 1200000000 },
};

static const struct clk_pll_characteristics plla_characteristics = {
	.input = { .min = 12000000, .max = 12000000 },
	.num_output = ARRAY_SIZE(plla_outputs),
	.output = plla_outputs,
	.icpll = plla_icpll,
	.out = plla_out,
};

static const struct {
	char *n;
	char *p;
	u8 id;
} sama5d2_systemck[] = {
	{ .n = "ddrck", .p = "masterck", .id = 2 },
	{ .n = "lcdck", .p = "masterck", .id = 3 },
	{ .n = "uhpck", .p = "usbck",    .id = 6 },
	{ .n = "udpck", .p = "usbck",    .id = 7 },
	{ .n = "pck0",  .p = "prog0",    .id = 8 },
	{ .n = "pck1",  .p = "prog1",    .id = 9 },
	{ .n = "pck2",  .p = "prog2",    .id = 10 },
	{ .n = "iscck", .p = "masterck", .id = 18 },
};

static const struct {
	char *n;
	u8 id;
	struct clk_range r;
} sama5d2_periph32ck[] = {
	{ .n = "macb0_clk",   .id = 5,  .r = { .min = 0, .max = 83000000 }, },
	{ .n = "tdes_clk",    .id = 11, .r = { .min = 0, .max = 83000000 }, },
	{ .n = "matrix1_clk", .id = 14, },
	{ .n = "hsmc_clk",    .id = 17, },
	{ .n = "pioA_clk",    .id = 18, .r = { .min = 0, .max = 83000000 }, },
	{ .n = "flx0_clk",    .id = 19, .r = { .min = 0, .max = 83000000 }, },
	{ .n = "flx1_clk",    .id = 20, .r = { .min = 0, .max = 83000000 }, },
	{ .n = "flx2_clk",    .id = 21, .r = { .min = 0, .max = 83000000 }, },
	{ .n = "flx3_clk",    .id = 22, .r = { .min = 0, .max = 83000000 }, },
	{ .n = "flx4_clk",    .id = 23, .r = { .min = 0, .max = 83000000 }, },
	{ .n = "uart0_clk",   .id = 24, .r = { .min = 0, .max = 83000000 }, },
	{ .n = "uart1_clk",   .id = 25, .r = { .min = 0, .max = 83000000 }, },
	{ .n = "uart2_clk",   .id = 26, .r = { .min = 0, .max = 83000000 }, },
	{ .n = "uart3_clk",   .id = 27, .r = { .min = 0, .max = 83000000 }, },
	{ .n = "uart4_clk",   .id = 28, .r = { .min = 0, .max = 83000000 }, },
	{ .n = "twi0_clk",    .id = 29, .r = { .min = 0, .max = 83000000 }, },
	{ .n = "twi1_clk",    .id = 30, .r = { .min = 0, .max = 83000000 }, },
	{ .n = "spi0_clk",    .id = 33, .r = { .min = 0, .max = 83000000 }, },
	{ .n = "spi1_clk",    .id = 34, .r = { .min = 0, .max = 83000000 }, },
	{ .n = "tcb0_clk",    .id = 35, .r = { .min = 0, .max = 83000000 }, },
	{ .n = "tcb1_clk",    .id = 36, .r = { .min = 0, .max = 83000000 }, },
	{ .n = "pwm_clk",     .id = 38, .r = { .min = 0, .max = 83000000 }, },
	{ .n = "adc_clk",     .id = 40, .r = { .min = 0, .max = 83000000 }, },
	{ .n = "uhphs_clk",   .id = 41, .r = { .min = 0, .max = 83000000 }, },
	{ .n = "udphs_clk",   .id = 42, .r = { .min = 0, .max = 83000000 }, },
	{ .n = "ssc0_clk",    .id = 43, .r = { .min = 0, .max = 83000000 }, },
	{ .n = "ssc1_clk",    .id = 44, .r = { .min = 0, .max = 83000000 }, },
	{ .n = "trng_clk",    .id = 47, .r = { .min = 0, .max = 83000000 }, },
	{ .n = "pdmic_clk",   .id = 48, .r = { .min = 0, .max = 83000000 }, },
	{ .n = "securam_clk", .id = 51, },
	{ .n = "i2s0_clk",    .id = 54, .r = { .min = 0, .max = 83000000 }, },
	{ .n = "i2s1_clk",    .id = 55, .r = { .min = 0, .max = 83000000 }, },
	{ .n = "can0_clk",    .id = 56, .r = { .min = 0, .max = 83000000 }, },
	{ .n = "can1_clk",    .id = 57, .r = { .min = 0, .max = 83000000 }, },
	{ .n = "classd_clk",  .id = 59, .r = { .min = 0, .max = 83000000 }, },
};

static const struct {
	char *n;
	u8 id;
} sama5d2_periphck[] = {
	{ .n = "dma0_clk",    .id = 6, },
	{ .n = "dma1_clk",    .id = 7, },
	{ .n = "aes_clk",     .id = 9, },
	{ .n = "aesb_clk",    .id = 10, },
	{ .n = "sha_clk",     .id = 12, },
	{ .n = "mpddr_clk",   .id = 13, },
	{ .n = "matrix0_clk", .id = 15, },
	{ .n = "sdmmc0_hclk", .id = 31, },
	{ .n = "sdmmc1_hclk", .id = 32, },
	{ .n = "lcdc_clk",    .id = 45, },
	{ .n = "isc_clk",     .id = 46, },
	{ .n = "qspi0_clk",   .id = 52, },
	{ .n = "qspi1_clk",   .id = 53, },
};

static const struct {
	char *n;
	u8 id;
	struct clk_range r;
	bool pll;
} sama5d2_gck[] = {
	{ .n = "sdmmc0_gclk", .id = 31, },
	{ .n = "sdmmc1_gclk", .id = 32, },
	{ .n = "tcb0_gclk",   .id = 35, .r = { .min = 0, .max = 83000000 }, },
	{ .n = "tcb1_gclk",   .id = 36, .r = { .min = 0, .max = 83000000 }, },
	{ .n = "pwm_gclk",    .id = 38, .r = { .min = 0, .max = 83000000 }, },
	{ .n = "isc_gclk",    .id = 46, },
	{ .n = "pdmic_gclk",  .id = 48, },
	{ .n = "i2s0_gclk",   .id = 54, .pll = true },
	{ .n = "i2s1_gclk",   .id = 55, .pll = true },
	{ .n = "can0_gclk",   .id = 56, .r = { .min = 0, .max = 80000000 }, },
	{ .n = "can1_gclk",   .id = 57, .r = { .min = 0, .max = 80000000 }, },
	{ .n = "classd_gclk", .id = 59, .r = { .min = 0, .max = 100000000 },
	  .pll = true },
};

static void __init sama5d2_pmc_setup(struct device_node *np)
{
	struct clk_range range = CLK_RANGE(0, 0);
	const char *slck_name, *mainxtal_name;
	struct pmc_data *sama5d2_pmc;
	const char *parent_names[6];
	struct regmap *regmap, *regmap_sfr;
	struct clk_hw *hw;
	int i;
	bool bypass;

	i = of_property_match_string(np, "clock-names", "slow_clk");
	if (i < 0)
		return;

	slck_name = of_clk_get_parent_name(np, i);

	i = of_property_match_string(np, "clock-names", "main_xtal");
	if (i < 0)
		return;
	mainxtal_name = of_clk_get_parent_name(np, i);

	regmap = syscon_node_to_regmap(np);
	if (IS_ERR(regmap))
		return;

	sama5d2_pmc = pmc_data_allocate(PMC_I2S1_MUX + 1,
					nck(sama5d2_systemck),
					nck(sama5d2_periph32ck),
					nck(sama5d2_gck));
	if (!sama5d2_pmc)
		return;

	hw = at91_clk_register_main_rc_osc(regmap, "main_rc_osc", 12000000,
					   100000000);
	if (IS_ERR(hw))
		goto err_free;

	bypass = of_property_read_bool(np, "atmel,osc-bypass");

	hw = at91_clk_register_main_osc(regmap, "main_osc", mainxtal_name,
					bypass);
	if (IS_ERR(hw))
		goto err_free;

	parent_names[0] = "main_rc_osc";
	parent_names[1] = "main_osc";
	hw = at91_clk_register_sam9x5_main(regmap, "mainck", parent_names, 2);
	if (IS_ERR(hw))
		goto err_free;

	sama5d2_pmc->chws[PMC_MAIN] = hw;

	hw = at91_clk_register_pll(regmap, "pllack", "mainck", 0,
				   &sama5d3_pll_layout, &plla_characteristics);
	if (IS_ERR(hw))
		goto err_free;

	hw = at91_clk_register_plldiv(regmap, "plladivck", "pllack");
	if (IS_ERR(hw))
		goto err_free;

	hw = at91_clk_register_audio_pll_frac(regmap, "audiopll_fracck",
					      "mainck");
	if (IS_ERR(hw))
		goto err_free;

	hw = at91_clk_register_audio_pll_pad(regmap, "audiopll_padck",
					     "audiopll_fracck");
	if (IS_ERR(hw))
		goto err_free;

	hw = at91_clk_register_audio_pll_pmc(regmap, "audiopll_pmcck",
					     "audiopll_fracck");
	if (IS_ERR(hw))
		goto err_free;

	regmap_sfr = syscon_regmap_lookup_by_compatible("atmel,sama5d2-sfr");
	if (IS_ERR(regmap_sfr))
		regmap_sfr = NULL;

	hw = at91_clk_register_utmi(regmap, regmap_sfr, "utmick", "mainck");
	if (IS_ERR(hw))
		goto err_free;

	sama5d2_pmc->chws[PMC_UTMI] = hw;

	parent_names[0] = slck_name;
	parent_names[1] = "mainck";
	parent_names[2] = "plladivck";
	parent_names[3] = "utmick";
	hw = at91_clk_register_master(regmap, "masterck", 4, parent_names,
				      &at91sam9x5_master_layout,
				      &mck_characteristics);
	if (IS_ERR(hw))
		goto err_free;

	sama5d2_pmc->chws[PMC_MCK] = hw;

	hw = at91_clk_register_h32mx(regmap, "h32mxck", "masterck");
	if (IS_ERR(hw))
		goto err_free;

	sama5d2_pmc->chws[PMC_MCK2] = hw;

	parent_names[0] = "plladivck";
	parent_names[1] = "utmick";
	hw = at91sam9x5_clk_register_usb(regmap, "usbck", parent_names, 2);
	if (IS_ERR(hw))
		goto err_free;

	parent_names[0] = slck_name;
	parent_names[1] = "mainck";
	parent_names[2] = "plladivck";
	parent_names[3] = "utmick";
<<<<<<< HEAD
	parent_names[4] = "masterck";
=======
	parent_names[4] = "mck";
	parent_names[5] = "audiopll_pmcck";
>>>>>>> 97d010dc
	for (i = 0; i < 3; i++) {
		char name[6];

		snprintf(name, sizeof(name), "prog%d", i);

		hw = at91_clk_register_programmable(regmap, name,
						    parent_names, 6, i,
						    &at91sam9x5_programmable_layout);
		if (IS_ERR(hw))
			goto err_free;
	}

	for (i = 0; i < ARRAY_SIZE(sama5d2_systemck); i++) {
		hw = at91_clk_register_system(regmap, sama5d2_systemck[i].n,
					      sama5d2_systemck[i].p,
					      sama5d2_systemck[i].id);
		if (IS_ERR(hw))
			goto err_free;

		sama5d2_pmc->shws[sama5d2_systemck[i].id] = hw;
	}

	for (i = 0; i < ARRAY_SIZE(sama5d2_periphck); i++) {
		hw = at91_clk_register_sam9x5_peripheral(regmap, &pmc_pcr_lock,
							 sama5d2_periphck[i].n,
							 "masterck",
							 sama5d2_periphck[i].id,
							 &range);
		if (IS_ERR(hw))
			goto err_free;

		sama5d2_pmc->phws[sama5d2_periphck[i].id] = hw;
	}

	for (i = 0; i < ARRAY_SIZE(sama5d2_periph32ck); i++) {
		hw = at91_clk_register_sam9x5_peripheral(regmap, &pmc_pcr_lock,
							 sama5d2_periph32ck[i].n,
							 "h32mxck",
							 sama5d2_periph32ck[i].id,
							 &sama5d2_periph32ck[i].r);
		if (IS_ERR(hw))
			goto err_free;

		sama5d2_pmc->phws[sama5d2_periph32ck[i].id] = hw;
	}

	parent_names[0] = slck_name;
	parent_names[1] = "mainck";
	parent_names[2] = "plladivck";
	parent_names[3] = "utmick";
	parent_names[4] = "masterck";
	parent_names[5] = "audiopll_pmcck";
	for (i = 0; i < ARRAY_SIZE(sama5d2_gck); i++) {
		hw = at91_clk_register_generated(regmap, &pmc_pcr_lock,
						 sama5d2_gck[i].n,
						 parent_names, 6,
						 sama5d2_gck[i].id,
						 sama5d2_gck[i].pll,
						 &sama5d2_gck[i].r);
		if (IS_ERR(hw))
			goto err_free;

		sama5d2_pmc->ghws[sama5d2_gck[i].id] = hw;
	}

	if (regmap_sfr) {
		parent_names[0] = "i2s0_clk";
		parent_names[1] = "i2s0_gclk";
		hw = at91_clk_i2s_mux_register(regmap_sfr, "i2s0_muxclk",
					       parent_names, 2, 0);
		if (IS_ERR(hw))
			goto err_free;

		sama5d2_pmc->chws[PMC_I2S0_MUX] = hw;

		parent_names[0] = "i2s1_clk";
		parent_names[1] = "i2s1_gclk";
		hw = at91_clk_i2s_mux_register(regmap_sfr, "i2s1_muxclk",
					       parent_names, 2, 1);
		if (IS_ERR(hw))
			goto err_free;

		sama5d2_pmc->chws[PMC_I2S1_MUX] = hw;
	}

	of_clk_add_hw_provider(np, of_clk_hw_pmc_get, sama5d2_pmc);

	return;

err_free:
	pmc_data_free(sama5d2_pmc);
}
CLK_OF_DECLARE_DRIVER(sama5d2_pmc, "atmel,sama5d2-pmc", sama5d2_pmc_setup);<|MERGE_RESOLUTION|>--- conflicted
+++ resolved
@@ -240,12 +240,8 @@
 	parent_names[1] = "mainck";
 	parent_names[2] = "plladivck";
 	parent_names[3] = "utmick";
-<<<<<<< HEAD
 	parent_names[4] = "masterck";
-=======
-	parent_names[4] = "mck";
 	parent_names[5] = "audiopll_pmcck";
->>>>>>> 97d010dc
 	for (i = 0; i < 3; i++) {
 		char name[6];
 
