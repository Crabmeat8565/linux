# SPDX-License-Identifier: GPL-2.0
#
# Makefile for the Linux kernel device drivers.
#
# 15 Sep 2000, Christoph Hellwig <hch@infradead.org>
# Rewritten to use lists instead of if-statements.
#

obj-y				+= irqchip/
obj-y				+= bus/

obj-$(CONFIG_GENERIC_PHY)	+= phy/

# GPIO must come after pinctrl as gpios may need to mux pins etc
obj-$(CONFIG_PINCTRL)		+= pinctrl/
obj-$(CONFIG_GPIOLIB)		+= gpio/
obj-y				+= pwm/

obj-y				+= pci/

obj-$(CONFIG_PARISC)		+= parisc/
obj-$(CONFIG_RAPIDIO)		+= rapidio/
obj-y				+= video/
obj-y				+= idle/

# IPMI must come before ACPI in order to provide IPMI opregion support
obj-y				+= char/ipmi/

obj-$(CONFIG_ACPI)		+= acpi/

# PnP must come after ACPI since it will eventually need to check if acpi
# was used and do nothing if so
obj-$(CONFIG_PNP)		+= pnp/
obj-y				+= amba/

obj-y				+= clk/
# Many drivers will want to use DMA so this has to be made available
# really early.
obj-$(CONFIG_DMADEVICES)	+= dma/

# SOC specific infrastructure drivers.
obj-y				+= soc/

obj-y				+= virtio/
obj-$(CONFIG_VDPA)		+= vdpa/
obj-$(CONFIG_XEN)		+= xen/

# regulators early, since some subsystems rely on them to initialize
obj-$(CONFIG_REGULATOR)		+= regulator/

# reset controllers early, since gpu drivers might rely on them to initialize
obj-$(CONFIG_RESET_CONTROLLER)	+= reset/

# tty/ comes before char/ so that the VT console is the boot-time
# default.
obj-y				+= tty/
obj-y				+= char/

# iommu/ comes before gpu as gpu are using iommu controllers
obj-y				+= iommu/

# gpu/ comes after char for AGP vs DRM startup and after iommu
obj-y				+= gpu/

obj-$(CONFIG_CONNECTOR)		+= connector/

# i810fb and intelfb depend on char/agp/
obj-$(CONFIG_FB_I810)           += video/fbdev/i810/
obj-$(CONFIG_FB_INTEL)          += video/fbdev/intelfb/

obj-$(CONFIG_PARPORT)		+= parport/
obj-y				+= base/ block/ misc/ mfd/ nfc/
obj-$(CONFIG_LIBNVDIMM)		+= nvdimm/
obj-$(CONFIG_DAX)		+= dax/
obj-$(CONFIG_DMA_SHARED_BUFFER) += dma-buf/
obj-$(CONFIG_NUBUS)		+= nubus/
obj-y				+= cxl/
obj-y				+= macintosh/
obj-y				+= scsi/
obj-y				+= nvme/
obj-$(CONFIG_ATA)		+= ata/
obj-$(CONFIG_TARGET_CORE)	+= target/
obj-$(CONFIG_MTD)		+= mtd/
obj-$(CONFIG_SPI)		+= spi/
obj-$(CONFIG_SPMI)		+= spmi/
obj-$(CONFIG_HSI)		+= hsi/
obj-$(CONFIG_SLIMBUS)		+= slimbus/
obj-y				+= net/
obj-$(CONFIG_ATM)		+= atm/
obj-$(CONFIG_FUSION)		+= message/
obj-y				+= firewire/
obj-$(CONFIG_UIO)		+= uio/
obj-$(CONFIG_VFIO)		+= vfio/
obj-y				+= cdrom/
obj-y				+= auxdisplay/
obj-$(CONFIG_PCCARD)		+= pcmcia/
obj-$(CONFIG_DIO)		+= dio/
obj-$(CONFIG_SBUS)		+= sbus/
obj-$(CONFIG_ZORRO)		+= zorro/
obj-$(CONFIG_ATA_OVER_ETH)	+= block/aoe/
obj-$(CONFIG_PARIDE) 		+= block/paride/
obj-$(CONFIG_TC)		+= tc/
obj-$(CONFIG_USB_PHY)		+= usb/
obj-$(CONFIG_USB)		+= usb/
obj-$(CONFIG_USB_SUPPORT)	+= usb/
obj-$(CONFIG_PCI)		+= usb/
obj-$(CONFIG_USB_GADGET)	+= usb/
obj-$(CONFIG_OF)		+= usb/
obj-$(CONFIG_SERIO)		+= input/serio/
obj-$(CONFIG_GAMEPORT)		+= input/gameport/
obj-$(CONFIG_INPUT)		+= input/
obj-$(CONFIG_RTC_LIB)		+= rtc/
obj-y				+= i2c/ i3c/ media/
obj-$(CONFIG_PPS)		+= pps/
obj-y				+= ptp/
obj-$(CONFIG_W1)		+= w1/
obj-y				+= power/
obj-$(CONFIG_HWMON)		+= hwmon/
obj-$(CONFIG_THERMAL)		+= thermal/
obj-$(CONFIG_WATCHDOG)		+= watchdog/
obj-$(CONFIG_MD)		+= md/
obj-$(CONFIG_BT)		+= bluetooth/
obj-$(CONFIG_ACCESSIBILITY)	+= accessibility/
obj-$(CONFIG_ISDN)		+= isdn/
obj-$(CONFIG_EDAC)		+= edac/
obj-$(CONFIG_EISA)		+= eisa/
obj-$(CONFIG_PM_OPP)		+= opp/
obj-$(CONFIG_CPU_FREQ)		+= cpufreq/
obj-$(CONFIG_CPU_IDLE)		+= cpuidle/
obj-y				+= mmc/
obj-y				+= ufs/
obj-$(CONFIG_MEMSTICK)		+= memstick/
obj-$(CONFIG_NEW_LEDS)		+= leds/
obj-$(CONFIG_INFINIBAND)	+= infiniband/
obj-y				+= firmware/
obj-$(CONFIG_CRYPTO)		+= crypto/
obj-$(CONFIG_SUPERH)		+= sh/
obj-y				+= clocksource/
obj-$(CONFIG_DCA)		+= dca/
obj-$(CONFIG_HID)		+= hid/
obj-$(CONFIG_PPC_PS3)		+= ps3/
obj-$(CONFIG_OF)		+= of/
obj-$(CONFIG_SSB)		+= ssb/
obj-$(CONFIG_BCMA)		+= bcma/
obj-$(CONFIG_VHOST_RING)	+= vhost/
obj-$(CONFIG_VHOST_IOTLB)	+= vhost/
obj-$(CONFIG_VHOST)		+= vhost/
obj-$(CONFIG_VLYNQ)		+= vlynq/
obj-$(CONFIG_GREYBUS)		+= greybus/
obj-$(CONFIG_COMEDI)		+= comedi/
obj-$(CONFIG_STAGING)		+= staging/
obj-y				+= platform/

obj-$(CONFIG_MAILBOX)		+= mailbox/
obj-$(CONFIG_HWSPINLOCK)	+= hwspinlock/
obj-$(CONFIG_REMOTEPROC)	+= remoteproc/
obj-$(CONFIG_RPMSG)		+= rpmsg/
obj-$(CONFIG_SOUNDWIRE)		+= soundwire/

# Virtualization drivers
obj-$(CONFIG_VIRT_DRIVERS)	+= virt/
obj-$(subst m,y,$(CONFIG_HYPERV))	+= hv/

obj-$(CONFIG_PM_DEVFREQ)	+= devfreq/
obj-$(CONFIG_EXTCON)		+= extcon/
obj-$(CONFIG_MEMORY)		+= memory/
obj-$(CONFIG_IIO)		+= iio/
obj-$(CONFIG_VME_BUS)		+= vme/
obj-$(CONFIG_IPACK_BUS)		+= ipack/
obj-$(CONFIG_NTB)		+= ntb/
obj-$(CONFIG_POWERCAP)		+= powercap/
obj-$(CONFIG_MCB)		+= mcb/
obj-$(CONFIG_PERF_EVENTS)	+= perf/
obj-$(CONFIG_RAS)		+= ras/
obj-$(CONFIG_USB4)		+= thunderbolt/
obj-$(CONFIG_CORESIGHT)		+= hwtracing/coresight/
obj-y				+= hwtracing/intel_th/
obj-$(CONFIG_STM)		+= hwtracing/stm/
obj-$(CONFIG_ANDROID)		+= android/
obj-$(CONFIG_NVMEM)		+= nvmem/
obj-$(CONFIG_FPGA)		+= fpga/
obj-$(CONFIG_FSI)		+= fsi/
obj-$(CONFIG_TEE)		+= tee/
obj-$(CONFIG_MULTIPLEXER)	+= mux/
obj-$(CONFIG_SIOX)		+= siox/
obj-$(CONFIG_GNSS)		+= gnss/
obj-$(CONFIG_INTERCONNECT)	+= interconnect/
obj-$(CONFIG_COUNTER)		+= counter/
obj-$(CONFIG_MOST)		+= most/
<<<<<<< HEAD
obj-$(CONFIG_PECI)		+= peci/
=======
obj-$(CONFIG_PECI)		+= peci/
obj-$(CONFIG_HTE)		+= hte/
>>>>>>> 88084a3d
<|MERGE_RESOLUTION|>--- conflicted
+++ resolved
@@ -187,9 +187,5 @@
 obj-$(CONFIG_INTERCONNECT)	+= interconnect/
 obj-$(CONFIG_COUNTER)		+= counter/
 obj-$(CONFIG_MOST)		+= most/
-<<<<<<< HEAD
 obj-$(CONFIG_PECI)		+= peci/
-=======
-obj-$(CONFIG_PECI)		+= peci/
-obj-$(CONFIG_HTE)		+= hte/
->>>>>>> 88084a3d
+obj-$(CONFIG_HTE)		+= hte/