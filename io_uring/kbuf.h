// SPDX-License-Identifier: GPL-2.0
#ifndef IOU_KBUF_H
#define IOU_KBUF_H

#include <uapi/linux/io_uring.h>

struct io_buffer_list {
	/*
	 * If ->buf_nr_pages is set, then buf_pages/buf_ring are used. If not,
	 * then these are classic provided buffers and ->buf_list is used.
	 */
	union {
		struct list_head buf_list;
		struct {
			struct page **buf_pages;
			struct io_uring_buf_ring *buf_ring;
		};
	};
	__u16 bgid;

	/* below is for ring provided buffers */
	__u16 buf_nr_pages;
	__u16 nr_entries;
	__u16 head;
	__u16 mask;
};

struct io_buffer {
	struct list_head list;
	__u64 addr;
	__u32 len;
	__u16 bid;
	__u16 bgid;
};

void __user *io_buffer_select(struct io_kiocb *req, size_t *len,
			      unsigned int issue_flags);
void io_destroy_buffers(struct io_ring_ctx *ctx);

int io_remove_buffers_prep(struct io_kiocb *req, const struct io_uring_sqe *sqe);
int io_remove_buffers(struct io_kiocb *req, unsigned int issue_flags);

int io_provide_buffers_prep(struct io_kiocb *req, const struct io_uring_sqe *sqe);
int io_provide_buffers(struct io_kiocb *req, unsigned int issue_flags);

int io_register_pbuf_ring(struct io_ring_ctx *ctx, void __user *arg);
int io_unregister_pbuf_ring(struct io_ring_ctx *ctx, void __user *arg);

unsigned int __io_put_kbuf(struct io_kiocb *req, unsigned issue_flags);

void io_kbuf_recycle_legacy(struct io_kiocb *req, unsigned issue_flags);

static inline void io_kbuf_recycle_ring(struct io_kiocb *req)
{
	/*
	 * We don't need to recycle for REQ_F_BUFFER_RING, we can just clear
	 * the flag and hence ensure that bl->head doesn't get incremented.
	 * If the tail has already been incremented, hang on to it.
	 * The exception is partial io, that case we should increment bl->head
	 * to monopolize the buffer.
	 */
	if (req->buf_list) {
		if (req->flags & REQ_F_PARTIAL_IO) {
			/*
			 * If we end up here, then the io_uring_lock has
			 * been kept held since we retrieved the buffer.
			 * For the io-wq case, we already cleared
			 * req->buf_list when the buffer was retrieved,
			 * hence it cannot be set here for that case.
			 */
			req->buf_list->head++;
			req->buf_list = NULL;
		} else {
			req->buf_index = req->buf_list->bgid;
			req->flags &= ~REQ_F_BUFFER_RING;
		}
	}
}

static inline bool io_do_buffer_select(struct io_kiocb *req)
{
	if (!(req->flags & REQ_F_BUFFER_SELECT))
		return false;
	return !(req->flags & (REQ_F_BUFFER_SELECTED|REQ_F_BUFFER_RING));
}

static inline void io_kbuf_recycle(struct io_kiocb *req, unsigned issue_flags)
{
<<<<<<< HEAD
	/*
	 * READV uses fields in `struct io_rw` (len/addr) to stash the selected
	 * buffer data. However if that buffer is recycled the original request
	 * data stored in addr is lost. Therefore forbid recycling for now.
	 */
	if (req->opcode == IORING_OP_READV) {
		if ((req->flags & REQ_F_BUFFER_RING) && req->buf_list) {
			req->buf_list->head++;
			req->buf_list = NULL;
		}
		return;
	}
=======
>>>>>>> 9abf2313
	if (req->flags & REQ_F_BUFFER_SELECTED)
		io_kbuf_recycle_legacy(req, issue_flags);
	if (req->flags & REQ_F_BUFFER_RING)
		io_kbuf_recycle_ring(req);
}

static inline unsigned int __io_put_kbuf_list(struct io_kiocb *req,
					      struct list_head *list)
{
	unsigned int ret = IORING_CQE_F_BUFFER | (req->buf_index << IORING_CQE_BUFFER_SHIFT);

	if (req->flags & REQ_F_BUFFER_RING) {
		if (req->buf_list) {
			req->buf_index = req->buf_list->bgid;
			req->buf_list->head++;
		}
		req->flags &= ~REQ_F_BUFFER_RING;
	} else {
		req->buf_index = req->kbuf->bgid;
		list_add(&req->kbuf->list, list);
		req->flags &= ~REQ_F_BUFFER_SELECTED;
	}

	return ret;
}

static inline unsigned int io_put_kbuf_comp(struct io_kiocb *req)
{
	lockdep_assert_held(&req->ctx->completion_lock);

	if (!(req->flags & (REQ_F_BUFFER_SELECTED|REQ_F_BUFFER_RING)))
		return 0;
	return __io_put_kbuf_list(req, &req->ctx->io_buffers_comp);
}

static inline unsigned int io_put_kbuf(struct io_kiocb *req,
				       unsigned issue_flags)
{

	if (!(req->flags & (REQ_F_BUFFER_SELECTED|REQ_F_BUFFER_RING)))
		return 0;
	return __io_put_kbuf(req, issue_flags);
}
#endif<|MERGE_RESOLUTION|>--- conflicted
+++ resolved
@@ -86,21 +86,6 @@
 
 static inline void io_kbuf_recycle(struct io_kiocb *req, unsigned issue_flags)
 {
-<<<<<<< HEAD
-	/*
-	 * READV uses fields in `struct io_rw` (len/addr) to stash the selected
-	 * buffer data. However if that buffer is recycled the original request
-	 * data stored in addr is lost. Therefore forbid recycling for now.
-	 */
-	if (req->opcode == IORING_OP_READV) {
-		if ((req->flags & REQ_F_BUFFER_RING) && req->buf_list) {
-			req->buf_list->head++;
-			req->buf_list = NULL;
-		}
-		return;
-	}
-=======
->>>>>>> 9abf2313
 	if (req->flags & REQ_F_BUFFER_SELECTED)
 		io_kbuf_recycle_legacy(req, issue_flags);
 	if (req->flags & REQ_F_BUFFER_RING)
